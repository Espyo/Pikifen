name=Steam
description=A continuous stream of steam over a large surface. Used when the Armored Cannon Beetle is overheating.
engine_version=0.25.0
emission{
	number=1
	number_deviation=0
	interval=0.1000
	interval_deviation=0.0000
	shape=0
<<<<<<< HEAD
	max_radius=90.0000
	min_radius=0.0000
	arc=6.2832
}
base{
	bitmap=smoke
	rotation=0.0000
=======
	circle_outer_dist=90.0000
	circle_inner_dist=0.0000
	circle_arc=6.2832
	circle_arc_rot=0.0000
}
base{
	bitmap=smoke
	bitmap_angle=0.0000
>>>>>>> 52d4babe
	duration=0.7000
	friction=1.0000
	blend_type=0
	color{
<<<<<<< HEAD
		0.0000=255 255 255 192
=======
		0.0000=255 255 255 0
		0.1410=255 255 255 192
>>>>>>> 52d4babe
		1.0000=255 255 255 0
	}
	size{
		0.0000=32.0000
		1.0000=53.0000
	}
	linear_speed{
		0.0000=0.0000 -50.0000
		1.0000=0.0000 -50.0000
	}
	outwards_speed{
		0.0000=0.0000
	}
	orbital_speed{
		0.0000=0.0000
	}
}
<<<<<<< HEAD
rotation_deviation=10.0000
=======
bitmap_angle_deviation=10.0000
>>>>>>> 52d4babe
duration_deviation=0.3000
friction_deviation=0.0000
size_deviation=2.0000
orbital_speed_deviation=0.0000
outwards_speed_deviation=0.0000
angle_deviation=0.0000
<<<<<<< HEAD
linear_speed_deviation=0.0000 0.0000
=======
linear_speed_deviation=0.0000 0.0000
angles_are_absolute=true
>>>>>>> 52d4babe
<|MERGE_RESOLUTION|>--- conflicted
+++ resolved
@@ -7,15 +7,6 @@
 	interval=0.1000
 	interval_deviation=0.0000
 	shape=0
-<<<<<<< HEAD
-	max_radius=90.0000
-	min_radius=0.0000
-	arc=6.2832
-}
-base{
-	bitmap=smoke
-	rotation=0.0000
-=======
 	circle_outer_dist=90.0000
 	circle_inner_dist=0.0000
 	circle_arc=6.2832
@@ -24,17 +15,12 @@
 base{
 	bitmap=smoke
 	bitmap_angle=0.0000
->>>>>>> 52d4babe
 	duration=0.7000
 	friction=1.0000
 	blend_type=0
 	color{
-<<<<<<< HEAD
-		0.0000=255 255 255 192
-=======
 		0.0000=255 255 255 0
 		0.1410=255 255 255 192
->>>>>>> 52d4babe
 		1.0000=255 255 255 0
 	}
 	size{
@@ -52,20 +38,12 @@
 		0.0000=0.0000
 	}
 }
-<<<<<<< HEAD
-rotation_deviation=10.0000
-=======
 bitmap_angle_deviation=10.0000
->>>>>>> 52d4babe
 duration_deviation=0.3000
 friction_deviation=0.0000
 size_deviation=2.0000
 orbital_speed_deviation=0.0000
 outwards_speed_deviation=0.0000
 angle_deviation=0.0000
-<<<<<<< HEAD
 linear_speed_deviation=0.0000 0.0000
-=======
-linear_speed_deviation=0.0000 0.0000
-angles_are_absolute=true
->>>>>>> 52d4babe
+angles_are_absolute=true