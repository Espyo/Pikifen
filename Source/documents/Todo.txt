Point I left on (so I can continue the next day without losing my train of thought)
    

Current tasks (tasks being worked on, but not yet committed)
    Audio system
<<<<<<< HEAD
        Add a safeguard -- if the same sample is playing like 4 times, don't allow any more
        [NEEDS BRAINSTORMING] If multiple Pikmin sources try to play a sound, like carrying, which one should play and when?
        Problems that the system needs to address:
            If there are two things asking to play the same sound, they should/n't cut each other off/overlay for higher volume
            If one thing is asking to stop a sound, make sure another doesn't need the sound (e.g. two carriable objects, one finishes being delivered)
            If two things are playing the same sound but in different spots of the screen, the pan should be an average or so
            If two things are playing the same sound but in different spots of the area, the volume should be an average or so
            If a sound needs to have a sudden shift in volume or pan, it should be a smooth transition
            The ability to handle randomized volumes and pitches (and maybe panning)
            If a sound needs to stop suddenly, it should fade out (very quickly). This stops the sound from crackling
            When you cancel holding a Pikmin, its standby squeal sound should stop
        Reorganize the backend
            There should be multiple mixers, which can feed into other mixers, until eventually the "master" mixer connects to the Allegro voice
        Playback FSM
            Waiting: Waiting some time before starting to play. Can go to Playing
            Playing: Can go to Waiting or Stopping
            Stopping: Quickly fading out so it can then be destroyed
            Destroyed: Unusable, and ready to be deleted
        A way for sounds to repeat with an interval from the same source
        Sounds that are being destroyed should fade out quickly
        Ducking
        Load system sounds from System_asset_file_names.txt
        Resetting when an area is entered or exited
        Make it so that only 6 or so sounds can play at once?
        Some sounds should be able to start a random of amount of time after they're supposed to. This helps everything feel organic instead of robotic and calculated.
=======
        Load system sounds from System_asset_file_names.txt
        Resetting when an area is entered or exited
        Options
            Volume control for sound effects, music, and ambiance sound effects separately
                The standard should be at 75%, so players have leeway if they want everything louder
            Mono/stereo
        It should be possible to play sounds both in specific frames of animation and in scripts as actions
            The animation editor should have a mute button, so you can scrub through frames at will without having your ears destroyed
        Create a "Sounds" and a "Music" folder in the "Audio" folder
        Recreate the following sounds, as per user feedback
            Plucking -- sounds like crap
        This might help
            https://youtu.be/Vjm--AqG04Y?t=713
>>>>>>> c4469dc6


Next tasks (roughly sorted most important first)
    --- To fix ---
    Throw a Pikmin while on the water, and the Pikmin won't lose the water waves particle effect
        This is because the Pikmin forcefully receives a hazard entry event, so that leaders can't grab or drag vulnerable Pikmin into water. The Pikmin never receives any organic hazard departure event

    --- 0.25.0 ---
    Script improvements
<<<<<<< HEAD
        Revamp get_info
            Add get_info state
            https://github.com/Helodity/Pikifen/tree/get_info-rework
=======
>>>>>>> c4469dc6
        Make it so you can run an action on behalf of another mob
            Be careful with state switching, variables, and focus
            Don't allow actions like if, else, end_if, goto, label?
            Maybe have a "start_running_as" action and a "stop_running_as"
        Action groups (like functions)
<<<<<<< HEAD
    Idle Pikmin shouldn't be called by "bumping" until some seconds, since if you throw a Pikmin nearby, it'll be hard to get it to stay
        Maybe it should only count as bumped if the leader had previously moved a certain distance from it?
    Use a screenshot for the title screen
    Add faint icons to the title screen buttons?
    Draw a gradient at the edges of "list" GUI items when there's more stuff below or above scrolled out of view
=======
    Use a screenshot for the title screen
    Idle Pikmin should prioritize checking for tasks instead of leaders. This way one can spawn a Pikmin nearby on a task and it'll do the task, instead of going to the leader
>>>>>>> c4469dc6
    More puzzle elements
        A timed lever. There's a vine connected to it that keeps tugging at the handle, keeping it in the off position. Flipping it (like a normal lever) turns it into the on position, and the vine pulling means there's a time limit until the lever flips back to off. Throwing a Pikmin at it or interacting with it while it's in the on position and being pulled will make it toggle to the off position so the player can reset the situation and try again (and so that the player can't arbitrarily extend the timer forever)
        A cyclic lever? It automatically flips on and off over time
        A moving platform, useful to traverse a hazardous floor. Maybe Stemples?
<<<<<<< HEAD
    Path things
        [NEEDS BRAINSTORMING] Path links that are one-way for drop-offs don't make much sense, since Winged Pikmin can fly up them...
            Check what P3 does, maybe P4
        If you start drawing a path on top of a link, it should split the link and start drawing on that stop
        The stops should get the properties, not the links
        Path stops should have a radius
=======
>>>>>>> c4469dc6
    Resources should be able to specify what happens when they fall in the pit; carriable rocks need to respawn
    Make Rock Pikmin colors darker (thanks Nataly171)
    If a Pikmin catches on fire it should lose its maturity and go back to a leaf
    https://github.com/Helodity/Pikifen/tree/throwing-improvements
    Revamp sound system
        Candidate list of all needed sounds, for now
            Pikmin
                Squealing in pain
                Struggling to lift
                Carrying
                Knocked back
                Seed landing
            Menus
                Menu item highlight
                Menu item selected
                Menu backed out of
                Changing an option's value, toggling stuff like all Pikmin types in the Onion, etc.
                    Could change pitch when you're changing those multi-value options in the options menu
            HUD
                Ready...
                GO!
                TODO Mission stuff
            Leader
                Footsteps
                Alph, Brittany, and Charlie
                Spray
                Swarming
            Enemies
                Generic sucking in air
                Generic spitting
                Generic big stomp
                Generic shaking
                Generic whisk (Burrow-nit stabbing)
                Generic biting
                Generic eletric attack
                Generic fire attack
                Generic water attack
                Generic bubble attack
                Generic gulping
                Bould rolling
                Burrowing sound
                Enemy spirit floating
            Other mobs
                Onion/ship beam
                Onion/ship object entered
                Onion/Candypop spitting
                Gate moving
            Others
                Generic sparkles (Spiderworts regrowing, Pikmin flowering)
                Boing (Bouncy Mushrooms)
                Thud (carriable rock landing, airborne enemy enemy lands)
                Ceramic clunk (ceramic bridge piece fitting)
                Sticks clacking (climbing stick growing)
                Rocks crumbling (clog being destroyed)
                Crystal shattering
                Leaves rustling (vegetation)
                Explosion
                Ambiance sounds
        Rename sound files to .oga, instead of .ogg?
    Music
        Planned variant compatibility: Day + fight, sunset + fight, boss
        Figure out how many variants can play simultaneously so that the engine can smoothly increase and decrease their volumes to blend.
            If we can't get away with many variants, explain in the FAQ why that is
            What if only one variant can play at a time, but multiple can be supported? Playing the base song and also the fight, task, treasure, and Spiderwort overlays means five streamed songs. But if only one is allowed to be picked at a time, it's probably still good without sacrificing performance -- the music manager would be told what conditions are currently met (leader is fighting an enemy, Pikmin are working somewhere, leader is near Spiderwort, etc.), and then play the variant for the highest priority one. When swapping variants, it should quickly fade the old variant down and fade the new one up
        The music manager should support fading in/out, lowering volume for when gameplay is paused, start at arbitrary points, loop at arbitrary points
        Editor music should continue from where it left off, so that tweak-test cycles don't force the player to listen to the same 3 seconds at the beginning over and over
        Area editor music options?
            Off
            Standard editor music
            Area's music
            Area's music, but with a low-pass filter
        The area editor should have a music preview button
        Add some songs
            Start with a leitmotif?
            Title screen
            Editors
            A couple of gameplay songs
    Maybe stuff like interactables and carriable corpses should be delegated to an entity component system on the mob class
<<<<<<< HEAD
=======
    Mob types should be able to specify that they need a link to work properly, so the area editor can inform the player if there's no link
>>>>>>> c4469dc6
    Find some way of making content sharing easier
        Maybe the Game_data folder should have a "base" folder where everything goes, and people can make their own folders for their own content. Then, they simply share that folder
        A content manager, which knows what areas exist, what graphics exist, what enemies exist, etc.
            This should be able to figure out a dependency tree
        Current problems
            When makers want to share their content, they have to fish its requirements from several folders
            When players want to install content, they have to place it in the right folders
    
    --- Future ---
    Some tweaks to the HUD
        Shrink some element sizes -- HUD elements in P1 and P2 used to be chunky because of the televisions back then, but Pikmin 3 lowered their sizes a bit, so maybe I can do the same
        Prefer populating corners over populating sides/bottom/top
        Fade some elements (or all?) when the mouse is on them
            This won't work for control schemes that don't use the mouse. Is this a problem, should the leader cursor be used instead, or is it fine if they don't fade out?
        Remove some of the elements?
            Stuff like a leader's health might not be necessary if it's full
        A mission's data should control how each HUD element displays its information
            Number of things the player's achieved vs. number of things remaining
            Display a slash and an out-of-total count vs. not displaying it
        The visible portion of the score ruler in a mission's HUD should be like 1/3 of the amount of points between the initial amount and platinum. This way the bar still has to move left as the player gets points, but the next medals are comfortably within view instead of being at unfathomably long distances off to the right
        When showing a mission's score, the units and tens digits should be smaller than the rest, to highlight the hundreds being a checkpoint
        Putting your cursor on top of a carriable object should show the carrying numbers, as well as the points for treasures and enemies
    Radar
        Radar page
            https://en.wikipedia.org/wiki/Topography topographic drawing, a zoom-out, an abstract texture like P1/P2, ...?
                Probably minimize the use of colors, because there can be tons of different Pikmin colors, and their icons should all be minimally visible
            Icons for treasures, leaders, Onions, ships, Pikmin, and whatever else of importance
                Icons of Pikmin souls indicating Pikmin died here in the past 10 seconds or so
            Area name, North indicator
            Working Pikmin, idle Pikmin, and group Pikmin counts
            Controls instructions on the bottom
            A section of the screen dedicated to info about what the cursor is currently on, like "A" to go here, "A" to select this leader, info about a cave, etc.?
            Player inputs to swap to the stats page
            Go Here!
                Controls
                    Moving the left mouse button:
                        If you're not on a leader's icon, but still inside the radar, try showing a Go Here! path from the leader to that spot
                    Releasing the left mouse button:
                        If you panned the camera with this click, do nothing
                        If you clicked on a leader's icon, choose that leader for giving Go Here! instructions
                        Otherwise, start Go Here! to that destination
                    Moving the left analog stick:
                        Pan the radar's camera
                        If the camera center-point is not on a leader's icon, try showing a Go Here! path from the leader to that spot
                    Releasing the "menu confirm" player input:
                        If the camera center-point is on a leader's icon, choose that leader for giving Go Here! instructions
                        Otherwise, start Go Here! to the camera center-point
                If a leader is currently going somewhere, the radar should show their path, whether they are the active leader or not
                Figure out what to do with sleeping. Remove it? Keep it as is? Hide it in some other place like the proposed "inventory" system?
                    Maybe make it a different feature, one that makes the leader play dead so enemies stop targetting them (thanks Kolabold)
                The leader should go slower if there are slow Pikmin in the group
            When it is opened, it should fade into view, as well as zoom out, to give the impression that the camera is moving up to show a larger view, from the point the leader is
            Allow it to be panned by dragging any mouse button -- people who are used to dragging with RMB on the editors will be thankful
                Also, only pan if the mouse moved a certain amount of pixels
            Panning should be limited to just slightly beyond the area's bounding box
            The leader can't follow a path that goes through sectors that their Pikmin squad is vulnerable to
        Survey drone? It'd just be a way for the player to view the area with free-cam (same as if there are no players)
            The ability to place beacons?
        Stats page
            Table with the amount of Pikmin of each type that is in the Onion, with you, working, idling
            Number of deaths today (careful not to count Candypop Buds as deaths)
            Progress towards concocting sprays
            The total play time should be shown somewhere; useful for speedruns
        Pause menu page
            It's just the pause menu
        Open it with Tab, and move leader swapping to X or Shift or middle mouse button or something
    Other menu improvements
        Add the help menu to the main menu
        Onion menu
            A series of icon-only buttons on the left side (though tooltips should still work)
                Store all -- sets the numbers to store all the Pikmin you have of the applicable Onions
                Call max -- sets the numbers to call as many Pikmin from the Onion as possible, in equal amounts for each available type in the Onion
                The player input to toggle changing all types together
            [NEEDS BRAINSTORMING] Maybe make it so the list of Pikmin is a scrollable list that scrolls left and right, if the Onion has more than five types. But how will this work for mouse control?
        Pause menu
            Add the options menu and stats menu
            The layout should probably be like:
                      [Restart] [Finish]
                   [Options] [Help] [Stats]
                [Continue]             [Quit]
        The ability to load TTF fonts
        [NEEDS BRAINSTORMING] Should the secondary menus from the main menu also contain Pikmin formations in the background?
        Allow the player to drag their mouse on the scrollbar GUI item
    The code that determines what GUI item to go to via keyboard navigation isn't working so well for stuff inside box GUI items. In the results menu, with a mission with a lot of stuff in the stats, select "Retry" and press right. It'll select an unrelated item in the stats list
        Here's an idea: items that are inside of a scrollable box but are currently not visible should be considered as being outside the box, but with an ultra-tiny offset. For instance, a GUI item that spans from Y=10 to Y=50 on-screen and is a vertical list of buttons. The buttons currently visible on-screen inside this item are at Y=15, Y=25, Y=35, and Y=45. The next three buttons would technically be at Y=55, Y=65, and Y=75, but they're not applicable because they're beyond the bounds of the list GUI item. When calculating their position for the sake of keyboard navigation, just pretend their coordinates are at Y=50 (bottom of the list item) + 0.001 for the first item, 0.002 for the second item, 0.003 for the third. To keep relative dimensions intact, which may be a good idea, it's probably best to grab their offset from the bottom of the list item (so 55-50=5 for the first, 65-50=15 for the second, 75-50=25 for the third) and multiply them by 0.001.
    Controls improvements
        Controls manager
            Each action type should be able to specify if it allows button-downs without button-ups (for Pikmin, holding button 1 to whistle, and then pressing button 2 shouldn't restart the whistle, but in Rhythm Heaven, holding button 1 to do a hit, and then pressing button 2 should be another hit)
                Basically, this means if it should always add to the action queue whenever an event drops, or if it should use the state variables, to then do events when a new frame starts
                Also, a way for an action type to specify if it's digital in nature (only 0 or 1). This way, the player can bind zoom to an analog trigger in a controller and not have the game change zoom multiple times because their trigger press amount went from 0.62 to 0.63 to 0.65 to 0.61 etc.
            Implement game controller stick angular deadzones https://github.com/Minimuino/thumbstick-deadzones
            Implement the ability for a player actions to go back in the queue if the game code doesn't handle that action in that frame. Doing this should count that action's TTL down by delta_t
            Allow for button combinations
                Basically, the bind struct has a chord variable, of the input type, and if this is not-none-typed, then this input is required before the main input is performed
            Implement a screen stack system, with push&pop
                If you're holding inputs at the area start interlude, the inputs should go into effect frame 1 when gameplay starts
                If you're holding a direction as you read a sign, you'll continue to go in that direction, even if you let go. Pressing again fixes this. Make sure this is fixed.
                If you're whistling, pause the game, release the whistle, and unpause, the game will probably not detect the release -- do something about it
            Add an option to allow event coalescing. Basically, if before a frame we received an event for analog stick right 0.3 and also a 0.4, just coalesce into a single event of 0.4
            Some sort of priority system, or maybe just some logic for button combination overlap? If I bind M+A to take be the area image creator tool, I don't want my leader to walk to the left
        Controls menu
            In the controls menu, the player only edits and creates control schemes, like the list of saved rulesets in Smash Ultimate
                Then in the multiplayer setup screen, the player only picks what control scheme each player uses
                It should come pre-packaged with a few schemes: "Keyboard+Mouse and Pro Controller" (default), "Keyboard+Mouse", "Single Joy-Con", etc. Careful with generic controllers though, since their buttons are as good as random. Also, if there are four players, and they all want JoyCons, there should be a way for them to choose which is which, right?
                    Add default controls for menu navigation, for the D-pad, analog stick, arrow keys, spacebar, enter, escape, a controller button to confirm, and a controller button to cancel
            For controller inputs, write the controller's name somewhere on-screen?
            If the player assigns an input that is already assigned to something else, it should give a warning
            If the player leaves the menu but some important actions don't have input binds, it should give a warning. Important actions are like throwing and whistling, not something like changing the leader backward
            When you set a leader move direction/group swarm direction/cursor direction, show a pop-up asking if you want to set all four automatically
        Maker tools should be like controls, in that they should be able to be bound to any input, and use the same general system
        Screenshot and framerate should also be like controls instead of being fixed keys
        Add controls for menu shortcut page left, menu shortcut page right, and menu shortcut special
            Try making it so the mouse wheel can be used to move Pikmin to the Onion and group, in the Onion menu. Also, the "menu special" action should toggle select-all (thanks Nataly171)
        Save the controls in the options file inside a block, and possibly at the end of the options file
        Spray management should really be inventory management -- See the multiplayer section in the TODO for more info
        Check the controller's name, and if it matches the "Switch Pro Controller" or whatever the name used for the Joy-Con is, the input icons should show the name of the button instead of a number
        If an action has multiple binds, the icon to show should prioritize controller inputs if the last player input was a controller (for analog sticks only if > 0.5), and keyboard/mouse otherwise
        If the player is using a controller on any of their inputs, and the controller in question disconnects, the game should pause and let them know the controller's been disconnected. In order to avoid chaos, this should only happen during the gameplay state, and should simply enter the pause menu (if it's not already there)
        Current leader should move slower if the analog stick is not held all the way
        Make it so a player can control their leader via mouse cursor
        Make it so the player can hold down a directional key and the menu selector moves on its own. When it gets to the end it should probably stop until the player presses that direction again so it can wrap around and continue.
    Demo content
        Ice Pikmin
        Glow Pikmin
        A tall grass mob
        Add more treasures
            Ball of yarn treasure
            Shizakipiki Soda bottle cap
        Sounds really need a makeover...
        Mobs for decorative pebbles, stones, and sticks
        Pellet Posies should regrow
        Rebalance enemies. Some are too weak, some are too strong, some are too tricky, etc.
            In general, they could all stand to be slightly easier, and to take longer to react to things
            Shake hitboxes last way too long across the board
            Red Bulborb could be a smidge tougher
            For the dumples, longer startup lag and endlag
            Dweevil should be slower
            Skutterchuck should wait a bit before throwing
            Do _something_ to the Yellow Wollywog
            Puffy Blowhog should have a lower territory radius
            Beady Long Legs should rest for longer so the player has more time to throw other Pikmin at it
        Leaders that get knocked backwards need more invulnerability time
        Leaders should be a bit faster
        Leader damage from enemies should be standardized
        Leaf Pikmin should be able to follow leaders in walking
        Water Dumples should wander around a small bit
        Maybe decrease the territory radius of the pre-packaged enemies? (thanks Nataly171)
        There should be some petal particle effects when a Pikmin loses their maturity
        Bitter sprays should last for a short time
        Paper bags should do one final puff of dust when they finish their squashing animation. The particles should also be more brown than white
        Add Helodity's Plasm Wraith
    Allow any animation to interpolate the transformations (rotation, scale, etc.)
    Give sprites a "tint" property
    Mob rotation should have acceleration too
    General graphic file improvements
        Leader and Pikmin portrait images should
            Be a group, and then have a mask applied on top to fit the grid rectangle
            Be resized to their final resolution of 64x64
            Have a blurred shadow to represent the chin and neck, like Winged Pikmin
        Inkscape file adjustments
            Adjust the top-left of the spritesheet to be the document's 0,0 coordinates
            Adjust the X and Y scale to be 1.00? This breaks clip masks, though; maybe render everything onto a PNG, adjust, then render again, and use a difference blend to check what's broken
            Adjust the grid to start at 0,0 offset, in the document properties
            Correct the names of gradients, since some of them end in numbers due to an old Inkscape glitch
            Add a reference Olimar image in all of them
            I think I may need to export spritesheets with a row an column of dead pixels at the ends, because texture UV wraparound interpolation stuff is making artifacts from the opposite end of the spritesheet show up on the topmost and leftmost sprites
                Check if premultiplied alpha fixes this problem
            Search for "data:image/" for leftover image files in the SVG files
            Convince it to export at 96dpi, not 90dpi
        Darker tones should use a proper good darker color, instead of just the normal color with a lower brightness component
        Use blurring and better lighting
        Add the Inkscape noise filter to more sprites? Or even a different filter
        Remember to update the Pikmin Fanon wiki page link in the PNG files
    Pikmin animation improvements
        The leaf and bud graphics are pretty ugly -- they use chunky outlines
        Blinking when walking or idling -- these animations should start in random frames (do Pikmin even blink?)
        Throwing animation needs to be reworked
            Pikmin hands are below the head in the pose where the butt is facing the camera
            It's nearly impossible to tell what body part is in what angle, in a given sprite
        Pikmin lying down should be farther back than they are (at least for the Red Pikmin)
        Stems should be visible, at least the starting part
        Feet are sometimes little nubs, sometimes spiky
        Sprout animations should start with nothingness, and grow into a sprout proper (as if popping out of the ground) (Helodity's made some)
            If necessary, seeds should have their own animation
        The "grabbing_near" sprite is unused for all bar Bulbmin
        More frames, for more fluidity
    Pikmin missing animations
        Sighing
        Idling (bobbing a bit so they aren't static)
        Bored (lying down, looking around, etc.)
        Flailing (also used when caught by an enemy)
        Shaking after leaving the water
        Carrying (walking while carrying)
            Note that there is currently a "grabbing" (unused) and a "carrying" animation
        Celebrating
        Crushed
        Climbing (add the track logic too)
        Sliding (add the track logic too)
        Pushing (add the group task logic too)
        Arms outstretched (add the group task logic too)
    Leader animation improvements
        More frames, for more fluidity
        Helmet shine (thanks wandering_s_)
        Eyes shouldn't be bland vertical lines (thanks wandering_s_)
        More oval-shaped helmets (thanks wandering_s_)
    Leader missing animations
        Idling (bobbing a bit so they aren't static)
        Bored
        Throwing (it exists, but isn't being used)
        Thrown (add to the logic of bouncers too)
        Climbing (add the track logic too)
        Sliding (add the track logic too)
    Misc. graphical improvements
        Improve and standardize the names of animations, sprites, and body parts
        Smoothen some of the more jerky mob animations, like Red Bulborbs flopping
        Gates should have a different appearance depending on how damaged they are
        Yellow Wollywog should close its eyes when shaking
        Candypop Buds should squash when they close
        Treasures should have sparkle particles
        Ceramic bridges should be reworked for the new bridge format
        Animate the Hocotate ship (use Helodity's zip) and the S.S. Drake
        Improve the explosions https://www.patreon.com/posts/explosions-part-7719254 https://www.youtube.com/watch?v=ZDopYzDX-Jg
        Add a glow to the smack effect particle?
        Spectralids shouldn't have their body dead center and only have the wings flap, their body should bob up and down aggressively like real butterflies
        Pikmin movement and other actions should have random offsets and delays of tiny amounts, just so that the army feels like a group of individuals, instead of several robots
    Check what Pikmin 3 Deluxe added, and gather ideas of things to implement from there
        Dismissing should either dismiss everyone, or keep the current standby type
        When switching to a leader, all nearby idle Pikmin should be called over too
    An option to set how close you need to be to an idle Pikmin to get it into your group: touching, close, or nearby.
    Enemy revival
    A way to start a timer after a random amount of time, based on the coordinates; this allows stuff like a group of fire geysers to start spitting fire at different times
    The ability for Blue Pikmin to rescue drowning Pikmin
    Floors-over-floors; mostly for bridges
        New thoughts
            Since bridges are now more powerful, FOFs only have a purpose for overhangs. Which is such a rare thing that I'm thinking the effort isn't worth it at all
            Plus overhangs can be faked using mobs that can be stood on top of
            Instead of floors over floors, the maker should be able to place a secondary floor texture above the first one
                The Z should be customizable; that way you can have, for instance, tall grass
        Old thoughts
            Revamp physics
                The logic is the same as the old logic, except replace sectors with floors
                Can I add slopes?
                To figure out what floors to use:
                    If the mob is touching the FOF, the FOF's Z
                    Else, the normal floor Z
                If the sector a mob is going into has a FOF, the FOF can be unaccounted for at collision check time, but then the mob may end up inside of it after it enters the sector, and needs to do a step up
            To draw their shadows
                4 pixels of purely black alpha 80%, then 8 pixels of gradient to alpha 0
            Edge cases:
                FOF stairways need to work well
                [NEEDS BRAINSTORMING] Can a mob go from sector A's main floor (0), to sector B's main floor (50), to sector A's FOF (100), to sector B's FOF (150)? SHOULD it?
            Precautions:
                FOFs in dark sectors should be dark
                Make sure users can create a FOF that's 0 units above the main floor, for decoration purposes, and that this does not have an impact on collisions and whatnot
            Misc
                Does it make sense to create a FOF above a bottomless pit?
                https://www.deviantart.com/ronindude/art/Battlemap-Beach-Cave-730069774 I like the style of this -- maybe it can help with readability?
    Multiplayer
        1 struct of info for each player, multiplayer controls
        During loading, show how the screen is going to be split, and show which player is in which screen
        Pauses are full-screen, pause everything, and every player should get their pause menu input, so that if one player is busy mashing, they don't start picking options because somebody else paused
        HUD changes
            Split-screen logic: horizontal, and four-way
                Maybe vertical as well? Might be a lot of effort for not a lot of payback
            Add HUD support for all the different split-screen layouts
            In competitive modes, tint each player's HUD with their team color or something
            [NEEDS BRAINSTORMING] Bingo Battle in P3 is organized such that the two players' HUDs are mirrored. This is so the bingo cards can be center screen right next to one another, considering your card is just as important as your opponent's. If Pikifen lets you specify one layout and all players use the same layout, we lose this bit of design, but if Pikifen forces you to specify a different layout for all players, that'll get really annoying really quickly (or not? I mean, you only set up the HUD once...)
            The cursor that highlights the currently selected GUI item should have a "P1" icon on the corner, or whatever the number is for the player currently controlling it
        Make sure that:
            Leaders can't steal each other's group members
                This includes Pikmin that are knocked down and get whistled, and sprouts
            Leaders can't interact with each others's Onions or ships
            Logic like culling isn't relying on just the first player
            Pikmin can't carry something the opposing team is already carrying
            Flower Pikmin will overpower bud Pikmin in a 1v1
            Candypop Buds can't accept Pikmin from another team
            Group tasks can't accept Pikmin from another team
            When one team loses all their leaders, their player(s)'s screen goes black (important because if their leader mob got deleted, the engine won't be able to show anything anyway) and just has "KO" written on it or something
                The current logic just abruptly ends the gameplay state if there are no more leaders. But it should probably be changed such that all calls to cur_leader_ptr (or the equivalent to each player's leader pointer) are protected, so that if the pointer is NULL they just try something peaceful instead of crashing
        [NEEDS BRAINSTORMING] Figure out how the game is meant to work when:
            A "soft" pause happens -- when an Onion menu is entered, radar is opened, game pause is activated. Show the menu in full-screen or just the player's menu? Pause the game for that player, all, or none?
            A player's leader needs to throw another's
                Maybe instead of Pikmin 3 Deluxe's organized method, any player can at any moment pick up another player and throw them, a la Mario Maker 2? It's mechanically simpler, and it's always fun to casually throw your friends around
                    Maybe for this to happen, the next group member feature can have one extra option for the closest human-controlled leader (if they are in-range)
                    Careful for when two players are near each other, spamming the throw input towards an enemy, and one of them ends up accidentally throwing the other. Maybe throwing should only happen if the throwee has nobody in their group?
            A player sees an opposing team's Pikmin on their screen
                I think the player's own Pikmin (and Pikmin belonging to another player that's still on their team) should appear normal, but the opponents should be marked. Maybe a triangle above them?
        Roulette items
            The P2, P3, and P4 ones
            Clock: Inflicts a status effect on Pikmin (maybe the leader too?) that makes them move at half speed for 10 seconds
            Conversion: Picks three Pikmin at random from the opposing team(s) and converts them to your team. If a team would end up with 0 Pikmin this way, then one of the randomly chosen Pikmin is instead unharmed
        An "inventory" system
            With multiplayer, there will likely be players on keyboards and on controllers. Players on a controller can't really afford mapping 6 buttons just to manage sprays and the roulette item
            Sprays and the roulette item should go in the same inventory
            [NEEDS BRAINSTORMING] How will this work in terms of interface? Should it re-purpose the current spray system? If so, it should probably always behave the same, whether you have 1, 2, 3, or more sprays/items, as opposed to using a two-button mechanic when you only have two things
                But if I standardize the spray system/inventory system, it'll look weird when you have two items, since both the back and forth buttons will be showing the previous spray
            [NEEDS BRAINSTORMING] Maybe place the sleeping ability here?
            I think making it work like the weapon selection quick menu in Breath of the Wild might be good
        Change area selection menus to have a button that takes you to another menu where you pick how many and which players will play
            The menu should be split into four columns, each one for a player
            Each column has buttons to toggle that player on or off
            Each column should also let players pick which control scheme they want to use
            Each column should also let players pick which teams they belong to, for the multiplayer versus game mode
            Each column should also let players pick what leader they want to control first, for the multiplayer versus game mode. Should probably let you pick from all leaders, not just the ones in the area
        Victory rules
            KO
                When a team loses all Pikmin or a leader (maybe an option to make it ALL leaders instead?), they lose. Last one standing wins
                All areas can be played with this rule
            Collection
                First team to collect a certain amount of certain treasure wins
                For the area to be compatible with this mode, it must determine what the treasure is
                While the area data can determine a default victory amount, the rules can override it
            Capture the Flag
                When a team collects the other team's flag they gain a point. First team to reach a certain amount of points wins
                In the canon games, this is pretty much marble/macaroon capture. Delivering once is enough there, but here, if the amount of captures is higher than 1, the flag should respawn in its original location after being captured
                For the area to be compatible with this mode, it must determine what the flag object is
                While the area data can determine a default victory amount, the rules can override it
            Objective Hunt
                Each team has a card with objectives
                Card modes:
                    Single-card:
                        One card shared by everyone
                        When an objective is completed, it's claimed by that team and is no longer possible to obtain
                    Same cards:
                        Each team has their own card, but they're all the same card
                    Random cards:
                        Each team has its own card, random
                Victory modes:
                    Bingo:
                        First team to collect enough things to score a line wins
                        If there is bingo, then there should be an option to allow simultaneous bingo patterns to score multiple points. Like if the final thing you collect scores 3 lines at once, you up 3 points in the overall standing. (thanks Nieton)
                    Majority:
                        First team to clear X objectives wins, X being the highest number possible where other teams cannot possibly reach
                For the area to be compatible with this mode, it must determine which objects are elligible to belong in the objective cell universe
                [NEEDS BRAINSTORMING] Maybe more objectives than just "Kill an X"?
            Point capture?
                When a Pikmin is on top of a point, it slowly captures for that team, a la TF2. The more Pikmin, the quicker it captures
            Build a Wonder?
                Like in Age of Empires, you can gather materials into a spot, and once you have enough, you can start building a Wonder. If you manage to build it, you win automatically
            Tag?
                One team's leader is "it", and hitting another's leader (via Pikmin or punch) causes them to be "it". When a player becomes "it", all Pikmin in the area go under their control, and theirs only. "It" players can leave Pikmin in chokepoints, use pincer maneuvers, juggle between growing more Pikmin, or keeping a low army to make life worse for the next "it". Runaway leaders can't do much other than run and punch each other, or wildlife. Every team has a timer that ticks up when they are "it", and the first to reach 3 minutes or so loses.
            Time?
                When time is up, the player with the most Pikmin wins. Or with the most enemy kills. Or treasure points collected. And so on.
            Delivery?
                There are loose, 1-weight objects stranded around the area, and players can send their Pikmin to deliver them to a pick-up point somewhere in the center of the area. The player to reach the highest amount of deliveries wins
        Rulesets
            In the area selection menu, there should be a button to take you to the player setup, and another to pick a ruleset
            In the ruleset editor, you can pick...
                What victory conditions you want on (KO victory is always forcefully on)
                What rules within those victory conditions (number of capture flags necessary to win, number of collectibles needed to win, etc.)
                Roulette item frequency: off, normal, common
                Roulette item bias: purely random, spawn closer to the player behind, spawn two/three/four equally close to each base but random items, same but all the same item
                Starting Pikmin for each team
                Number of leaders for each team (if this is, for instance, set to 1, but players play 2v2, then each team will forcefully have 2 leaders instead)
                Pikmin killed by other Pikmin are reborn at the Onion, or lost permanently
                If Pikmin can attack each other
                If Pikmin can attack leaders
                If a given item can suddenly be worth double or triple the normal amount (like in Dandori Battles)
            A special "random" ruleset, included with the engine, and that cannot be deleted. Picking this will pick a ruleset at random after every match
                Maybe add a way for this feature to exclude certain rulesets? Some people can make meme rulesets to use once or twice, and don't want them to be picked during a chill everyday "random ruleset" session
            A handful of rulesets for basic battles, Pikmin 2 battles, Pikmin 3 Bingo Battles, Pikmin 4 Dandori Battles, etc.
        A way for attack hitboxes to cause no knockback, otherwise Pikmin battles will keep knocking the Pikmin down
            Maybe add three types of knockback: none, flinch (makes leaders reel back in pain and Pikmin fall over), and chuck
        Onions should be able to auto-eject seeds
        Area gameplay
            New area data
                Areas should let the area maker specify the minimum and maximum number of players/teams that are allowed
                Area makers can specify where cherries can spawn. If they don't, no cherries spawn
                If you try to play with a number of players/teams not marked as compatbile by the area maker, the game will still let you, but will give you a warning. If needed, it will then copy-paste the existing leaders such that there are enough for everyone to control
                    It should spawn them in the same coordinates, though maybe slightly offset
                    It should try to generate leaders that don't exist yet, probably following the standard leader order. e.g. If the area has an Olimar, a Louie, and a Brittany, and a 4th player wants in, they should get the President
            For simple-type areas and mission-type...
                All players are under the same team
                Each leader placed in the area is one player
                The game just gives the earliest leader in the leader order to player 1, then to player 2, etc. e.g. if there's a Louie mob and an Olimar mob, P1 should get Olimar
            For arena-type areas...
                Players can be in teams or not; depends on their choices
                The area maker must specify where team 1's leader goes, where team 2's leader goes, etc.
                Alternatively, they must specify what leader mob corresponds to what team's leader, but since players can pick their leaders, this doesn't mean they will get the leader in the area
                Players in the same team spawn in the same spot, though slightly offset, just like how if the game wants to spawn more leaders than there are available
                The game should identify which team's Onion and flag is which, automatically, simply by picking the nearest one
            Only areas that can be played with the victory rules specified in the current ruleset will actually appear in the list
        Mission high scores need to be saved independently for each player amount
        Make some areas about multiplayer puzzles? Hopefully ones that can also be completed by a single player so long as they swap leaders
        An option that makes it so the audio of players on the left side of the screen plays louder on the left speaker and vice-versa, or if all players' sounds play normally across both speakers
    Buried treasure
    Breadbugs should carry treasure
    Weather improvements
        [NEEDS BRAINSTORMING] Maybe call it ambiance?
        All parameters (wind, blackout, precipitation, etc.) should be configurable in a single minutes table
        Make it possible to have a weighted random distribution table for what other weather conditions it can change to as time goes by
            Example: 80% clear, 20% overcast, set to pick every hour. It could make it so it's clear at 3PM and 4PM, but starts getting overcast between 4 and 5, and uses the overcast weather at 5PM
        Wind
        Precipitation
            Only on sectors that have full brightness, which are presumed to be outside -- make this a setting, though
                If this is too processor-intensive, then have caves and insides be controlled by area scenes, like how Pikmin 3 splits into scenes
            https://www.youtube.com/watch?v=66f6bI2uIdQ
            https://gamedev.stackexchange.com/questions/164361/2d-blizzard-snowstorm-effect
            Idea:
                Since I can't draw all particles of precipitation that are in the entire area at once, and since the devs need to be able to control the density, the area is separated into an imaginary grid, much like how the blockmaps work.
                Any given grid cell can only have one particle (though if something like a leaf flutters about randomly, it can leave its grid cell).
                All particles spawn in waves, though for variety, all cells have a fixed delay, ranging from 0 seconds to the wave duration.
                    A cell's random delay can be obtained by hashing its X/Y coordinates.
                The X/Y coordinates of where a particle spawns inside a cell are random every wave.
                    These are obtained by hashing the X/Y coordinates and the current wave number.
            Snow, wind, leaves, embers
        Thunder flashes
            Maybe have an option to make the flash much weaker, because of seizures?
        Types of blackout
            Only the leaders, only leaders + Pikmin, everything but leaders + Pikmin, etc.
            Specific enemies that don't cast light, so you can have Phosbats
        Mist
            See if that clashes with fog, or if it can be its own thing
        Vignette
        [NEEDS BRAINSTORMING] Floating particles found in caves -- or should this count as something different from weather? Maybe it'd work better as an object that spawns them
        [NEEDS BRAINSTORMING] Position of the sun, and position of the moon?
        Set the entire area to a hazard during a part of the day (e.g. rain that drowns non-Blue Pikmin)
        Set the direction of the sun -- indoor lighting likely uses a fixed light direction
        A way to control what parts of the area use what weather -- that way, a cave can use a blackout, or stay out of rain
        You should be able to tint water -- for instance, at sunset, making the water look a bit more pink
        A way to specify an ambiance sound effect that loops
        As a day progresses, mob shadows should become invisible long before sunlight ends. IRL, during twilight there are no shadows, but there's still overall visibility. That said, for gameplay purposes there should probably always be a shadow, even if faint
    Replay
        A vector of "abstract" objects
            A parameter with info if they're an obstacle, Pikmin, leader, enemy, or treasure (reflects how they're drawn)
            An array of their X/Y over time; saves once a second or so
            A parameter for their time of death and time of creation
        A vector that contains when a leader change occurred, and to what leader
        When playing back the replay, interpolate the position of the mob between the last key-moment and the next
        Save into a binary file so it can be shared with other players
        Make replays save whenever there's a crash dump
    Caves
        Area editor changes
            Allow it to create cave units
                The maker specifies the type -- dead end, corridor, or room
                Cave unit sizes are measured in cells. A dead end is 1x1, a corridor is like 1x2, etc. Each cell length should probably be 256px so it fits with the grid nicely. Each door should be 192px (or maybe more, so that the gate pillars can fit?)
                The maker has to specify at least one spawn point of each type, right? Maybe it should depend on the cave unit type or size...
                The maker has to specify where doors are. Door centers have to be at the center of a cell's edge.
            Allow it to create cave sublevels
                The maker chooses whether to create a sublevel using regular layout drawings, or via cave units
                When making the sublevel out of cave units:
                    The maker indicates a list of possible cave units
                    They can place some, none, or all units in fixed locations
                    If there are gaps that the game is meant to fill in with randomly-placed units, the maker must specify stuff like the number of rooms, the room-to-corridor ratio, etc.
                Basically the maker just specifies what units it can use, and what objects spawn
                For object spawning:
                    The maker should be able to add groups at will
                    Each group can be of the "fixed" type or the "random filler" type
                    In the fixed type, every entry inside that group MUST be spawned, with the amount provided
                    In the filler type, the maker specifies how many objects of this group to spawn, and each entry specifies the odds (the user specifies the weight, but the GUI should show the percentage as well)
                    Every entry lets you pick the object, fall type (or maybe for a future version), and spawn location
                        Spawn locations should be easy enemies, hard enemies, special, decoration, cave unit seams, corridors, or dead ends
                    The editor has to somehow detect if the cave the maker is trying to create will have enough space to accomodate all objects
        Randomization algorithm
        Thoughts
            When the game places units, can it just place the unit's sectors in the void and call it a day? In terms of collision it might work. What about wall shadows? I guess they may not render to the side that's facing the void, but walls leading into the doorway may have their shadows shrink to a small size because the tip of the wall is adjacent to the void...
            Cave units have spawn points, each with a different type. If all type X spawn points have been used up and the game wants to spawn more type X objects, then it should maybe use some free spots of any other type
            Allow the user to create areas that, instead of using typical free geometry, just use cave units slapped together manually like prefabs?
    Story mode stuff
        Persistent progress saving
            Write somewhere that the save was successful, and warn about save errors
            At the start of a new day, open bridges, dead enemies, etc. should go to the final states instantly
            The save file should contain a checksum for the save file proper, and one for the game files/folder
            Save file management
        Cutscenes http://www.pikminwiki.com/Cutscenes
            Make all cutscenes skippable
            Either make everything freeze during cutscenes, except for the actors that are part of it, or make everything continue, but health values be frozen (this way, leaders and Pikmin won't get hurt while the player can't react)
            A cutscene queue, in case multiple ones need to start at once
            Scripting for them
                Among other things, a way to move the camera, both with teleport, and smoothly
                Maybe it should use the exact same logic as regular mob scripting. Obviously mob actions won't work, but changing states, ticking events, and performing actions onto mobs works
                    Perhaps an action to start controlling a given mob from here on, so that actions apply to that mob only. To make sure there are no leaks, each "start_controlling_mob" action must have an equivalent closing "end_controlling_mob" within the same event.
        Sprouts between areas, days, etc.
            Don't forget that sprouts should turn into flowers overnight
        Objects should be able to specify what days they do and don't appear in
        Enemies respawning after some days
            A way to specify if the mob should come back the next day if its collectible hasn't been reclaimed yet?
        Treasures that started moving after being carried should start recording their coordinates, so that when the player comes back, the treasure spawns there instead of the original spot
        Area unlocking
        Pause menu
            When "end day" is chosen, it should warn about idle Pikmin that will get left behind
            The "quit" option should take you to day selection
        Radar menu stats page
            Total Pokos (or whatever point systems exist) collected
        Pellet Posies, Candypop Buds, etc. should only cycle between the colors available
        The ability for dead flower Pikmin to leave a sprout for the next day. The game settings can specify the change of a dead flower leaving it behind (including 0% to disable the feature)
        Sunset
            On-screen warning
            Draw down the safe radius around all Onions
            Wild Pikmin and sprouts should be immune to the sunset
        Catalogs
            There can be multiple catalogs -- Piklopedia and Treasure Hoard are two different catalogs
            A file, likely Game_data/Misc/Catalogs.txt is responsible for:
                Which catalogs exist, as well as their icons, unlock criteria, etc.
                What entries exist in each, in order
                What logs each entry contains (Olimar's notes, Louie's notes, Sales pitch, etc.)
                How each entry is unlocked (touching it, seeing it, killing it, recovering it to an Onion/ship, etc.)
        Collectibles (ship parts, treasures, etc.) and how they impact the story
            Allow multiple "point systems" -- ship power, juice, fruits, Pokos, Sparklium, etc.
        Upgrades (like the Exploration Kit)
            The ability to turn them off in the pause menu
        Extinction
            Be careful with Candypop Buds
            Cave extinction should probably be named something else, since the Pikmin species aren't necessarily extinct...
        Day number limit
            A "casual mode" option where you can disable the day number limit, if the game allows that?
        Today's Report
            One long page filled with everything, that the player can scroll up and down -- this way there aren't several pages the player has to mash through, and it's scalable with any number of Pikmin types, content, etc.
                Population chart over the day, with icons for key events
                Deaths by type, both today and so far (careful not to count Candypop Buds as deaths)
                Total number of Pikmin left in the Onion
                What objective items were collected today
                Total of the objective collected, and total remaining
                The player can press a button somewhere to watch a replay, or click to continue
        Final stats
            Completion time, in seconds
        Misc.
            The ability for some Candypop Buds to not spawn if the player has over X Pikmin of that type in total
            The radar should only draw visited portions (though this can be changed in Config.txt)
    More editors
        Weather editor
        Particle editor
        Script editor
            A way to un/fold the contents of states and events
            A way to view all states, with arrows pointing to which events lead to which states
            One possible layout is four columns; first one is a list of states, second is a list of events in the chosen state, third is a list of actions in the chosen event, and fourth is parameters and info about the state
    
    
Small tasks (for when I'm feeling lazy)
    Style
        Document the code with comments
    Cleanup
        Remove magic numbers and magic strings (make numbers and strings into constants)
        Try to refactor the mission strategy patterns to also work for the area editor logic
    
    
Misc things (so I don't forget)
    Bugs to fix
        Treasures under a bridge can be carried by Pikmin over the bridge (thanks Helodity)
            Grounded mobs should consider Z in order to find an object and to reach an object, e.g. Blue Pikmin should ignore treasures above them when swarming, and should only consider themselves on the treasure if they're within a certain Z
            Flying mobs shouldn't consider Z in order to find an object, but they should to reach, e.g. Winged Pikmin should consider treasures below them when swarming, and should only consider themselves on the treasure if they're within a certain Z
        If both you and the Pikmin are on bridge objects, just assume that it's fair-game to throw, it's easier that way
            Or maybe give bridge objects a property that's the bridge ID, and check if it's the same bridge ID?
        Pikmin that gain some status from nectar will keep sipping the whole thing (thanks Neo)
    Attack improvements
        Normal hitboxes should specify what happens when a thrown Pikmin touches it -- latches, bounces off, or ignores (right now, all non-latchers are bouncers, so throwing a Pikmin while on top of a fire geyser results in the Pikmin bouncing back)
        A checkbox for the attack hitboxes that make it so the knockback simply pushes without actually making the Pikmin/leader fall over (thanks Helodity)
        A way to add random variation to the knockback angle of a hitbox
        With the current Pikmin "missed hitbox" register, it's possible that an enemy will want to attack with the same hitbox multiple times in the same animation, but all those times will be ignored for 1.5 seconds (think the Man-at-Legs's shots)
        Maybe make it so that when a mob touches a hitbox, it sets a flag, and if the next frame it also touches a hitbox, ignore the event; repeat until there is a frame where the hitbox hasn't been touched -- this could stop the mob from getting hit multiple times by the same hitbox
    Aesthetic
        [NEEDS BRAINSTORMING] Obstacles should have a different health meter, so it doesn't look like health, but rather completion progress
            Or not -- most obstacles already show their progress visually rather than with a health wheel
        A property for mob types to control whether the health is always visible, or disappears after X seconds, only to reappear when the cursor goes over them
        "I think carry weight should be displayed when you hover over an enemy corpse/pellet" (thanks Tenacious)
        Earthquake effect
            See https://www.pikminwiki.com/Rumble
            If the earthquake emitter is at the center of the screen, full intensity. The farther it is, the weaker the intensity. I think 2x offscreen or more should be 0 intensity.
            https://www.reddit.com/r/justgamedevthings/comments/7g3qty/what_do_you_mean_dont_overdo_it_with_the/
            https://www.youtube.com/watch?v=tu-Qe66AvtY
                Have a "trauma" variable (0-1) that goes up (something like 0.4) every time a shake happens, and goes down over time
                When shaking the screen, the multiplier of the amount to shake should be trauma^2 or trauma^3 so it's smooth
                Don't offset the camera negatively, but use something like offsetX = maxOffset * shake_mult * GetPerlinNoise(seed, time);  offsetY = maxOffset * shake_mult * GetPerlinNoise(seed + 1, time);
                    Or instead of PerlinNoise, use simple value noise http://www.scratchapixel.com/lessons/procedural-generation-virtual-worlds/procedural-patterns-noise-part-1/creating-simple-1D-noise
        Dust particles while walking
        Mobs shrinking or increasing in size because of their height should be limited -- fall too much and your dimensions turn negative
        Loading screen area names and subtitles should have custom colors like https://cdn.discordapp.com/attachments/212795100818833408/1095572527583080488/image.png (thanks Captain Salty)
        On a walkable object, if you have a leader and their Pikmin on top, the Pikmin will kinda jerk along, not very smoothly
        If a Pikmin type has black as the color, the idle glow needs to... not be black
        When a Pikmin latches, offset its position randomly slightly. This way, if the player throws many Pikmin at the same spot, there's at least some variety
        Water isn't fading with darkness if you have fader textures https://cdn.discordapp.com/attachments/347158607734767636/449334153763356672/Pikifen_alpha_5_24_2018_6_12_41_PM.png https://cdn.discordapp.com/attachments/459094782648778772/491739297548992513/unknown.png
            Make it use the same logic as draw_texture, where a fade sector must draw the liquid twice, with the second time fading
        I think I found a way to do addictive blending right -- for instance, to draw a mob green, first you draw it multiplied by green (0, 255, 0, 255), then you draw an addictive sprite on top with 0, 255, 0, 128 -- seems to work well on GIMP
        Maybe water should have random sparkle particles?
        Mob shadows could just be the sprite itself again, instead of a circle? (thanks Helodity)
    Mechanics
        An option for the cursor to snap to the nearest object in-game, with an adjustable radius
            The mouse cursor, i.e. the spinning flower, should always show where the real "player" cursor is. It's just the leader's cursor, i.e. the outer shell, that locks
            Alternatively, a button that locks the cursor in place
                If on the floor, it just locks the cursor there
                If on an enemy, it locks to that position of the enemy, like its back
                While locked, movement on the mouse or gyro (if gyro is ever added) is ignored -- this allows the player to recenter their perhipheral
                An option in the options for it to either lock with holding the button, or toggling
        Water depth (thanks ThyCheshireCat)
            Either way, consider giving water surfaces their own Z. Not just for drawing, but for the purposes of considering something submerged, too
        Enemies could have individual territories -- a circle that can be anywhere (detached from the mob) and have any radius, and the mob has to be confined to that
        Objects falling from the sky
            When a leader approaches, when a Pikmin approaches, when carrying, etc.
        Game config parameters:
            Nectars: Work like in the engine, or like in the classics?
    Audio
        Add a safeguard -- if the same sample is playing like 4 times, don't allow any more
            However, I may want to play the same long sample multiple times with like a .5s interval between each one, which won't burst anyone's ears...
        Ducking
        Footsteps should be tied to the terrain texture
    Carrying stuff
        [NEEDS BRAINSTORMING] A traffic system? Here's my idea:
            Each stop link can hold a capacity number. The maximum value is the length of the link. Whenever a mob is taking this link, the mob's diameter (plus some padding?) is added to the value, and when a mob is no longer taking it, it is removed. When a mob that is carrying something is trying to enter a full link, it will stand in place instead of proceeding.
            Be careful for Pikmin carrying things in opposite directions. Maybe have a tie-breaker in some way?
        When there are multiple Onions or ships that something can be delivered to, choose the closest
            If there is no path to that one, then choose the second closest, and so on (thanks Neo)
        Smoother turns when carrying
        [NEEDS BRAINSTORMING] If a Red Pikmin is carrying a 1 pellet, and a Yellow joined, shouldn't the destination be Red, and not randomized?
        When deciding a new random Onion to go to, pick cyclically -- first go with Red (if applicable), then if the player does it again, go Yellow (if applicable), etc. (GitHub issue #8)
        Make it so you can line the Pikmin in a non-circular fashion -- Neo suggested a parameter to stretch the circle vertically or horizontally
        Stops could probably have a radius, to reduce the number of stops needed in a room, for instance
        Ships and Onions should also take in enemies and treasures (respectively). In P3's Mission Mode the SPERO can take enemies, and in Bingo Battle, the Onion can take treasures
    More powerful scripting
        Object types should have a list of tags. Then, via scripting, you can ask if a mob has a specific tag or not. The tags can be anything, like "flammable", "can_be_alerted", etc.
        The ability to apply spawn momentum at a specific angle, when a mob spawns another. Right now that exists, but only for random angles
        The ability for a mob to spawn another mob at a random angle
        A way for an object to spawn another, but in the process, feeding the spawned object some script vars of the spawner object
        hold_focused_mob should be able to specify the hold rotation method
        Some way to read a different mob's "focus mob memory"?
        A way to run actions on other mobs
            You can pick a mob's focused mob, you can pick a mob from the entire area that matches a certain filter of type/category/variable value, you can pick the mob's parent mob, etc.
        Global script variables
        More ideas of actions from Game Builder Garage's Nodon
        New events
            [NEEDS BRAINSTORMING] on_carrying_lift and on_carrying_drop events?
        New actions
            [NEEDS BRAINSTORMING] Logic for an arachnorb to turn to/chase the focused mob? (thanks Neo)
            [NEEDS BRAINSTORMING] Logic for arachnorbs to move freely, instead of only forward? (thanks Neo)
    Mob data
        "a suggestion, when using pushes_with_hitboxes it should use the hitbox's height rather than the object's height" (thanks Helodity)
        The scale category doesn't really need to exist -- the code that gets the current weight could be something any mob could use, and a way to display a custom number atop the mob could be added to the script (thanks Helodity)
    Pikmin behaviors
        Winged Pikmin that fall in the water should fly up when whistled
        Pikmin should want to go to nectar by themselves when idling
            Particularly important because Winged Pikmin don't drink nectar on their own
        A way for a Pikmin type to control what its resistance to being shaken off is
        Add the feature that makes dead flower Pikmin sometimes drop a sprout, before the story mode is done? It could spawn a sprout for use later in the day
        Seeds should take time to transform into sprouts -- this encourages the player to multitask instead of waiting for loot to be delivered to the Onion
        When a Pikmin is being burnt up or poisoned, etc., have a few frames at the start of it where it CAN'T be whistled to be saved. This prevents the player from whistling in the area of a soon-to-be burned Pikmin, and save the Pikmin instantly
        A Pikmin that's on fire and runs to the water should probably drown instead of continuing to be on fire
        If your Pikmin are far away and you dismiss them, they should just create groups where they are, not next to where you ordered the dismiss...right?
        If a Pikmin is too far away, it should sigh and lose the party
        "Oh, yeah, quick suggestion, make all of the pikmin that a leader has get disbanded and maybe panic around for a bit when the leader dies" (thanks Neo)
        Try to find some way for Pikmin to smoothly follow behind when they are faster than the leaders. Right now, they quickly catch up to where they should be in the group, stop, and then slowly accelerate back to continue catching up, over and over
        When they finish breaking a gate, or delivering something, they should probably return to the closest leader's group, right?
        When they kill an enemy that leaves a corpse, they should stay near it, waiting for the enemy to finish dying, so they can carry it right away
    Add shaders
        Can the grid in the editors be more contrasting? Darker on top of light things and vice-versa...
        Make the water ripples be via shader
            https://www.reddit.com/r/gamedev/comments/d1a602/how_scrolling_textures_gave_super_mario_galaxy_2/
        Bring back the wobbliness of the liquid limit edge offset effect, lost with the commit on June 17th 2022 -- use a vertex shader for this. You can probably tell which vertexes belong to the edge of the effect (the ones that need the wobble) by checking if their alpha is 0
        Actually have things glow by being colored after the glow's color, instead of a janky tint and addition blend operation
        Blur the background of the Onion menu, pause menu, etc.
        Enemy spirits?
    Editor improvements
        Area editor
            Areas should be able to clone the geometry of a different area. Basically instead of having their own geometry, they just have a link to another area's geometry instead. It should allow it to be rotated, too
            Pressing G should let you drag the currently selected things, instead of you being forced to precisely click on the tiny thing (e.g. Pikmin mob gen) before you can drag (thanks Neo)
            Shift+Ctrl+drag should start a selection box that adds to the current selection (thanks Neo)
            The ability to Ctrl+click a selected vertex, edge, etc. to unselect it (thanks Neo)
            View -> Show X in other modes
                This would allow one to see edges+vertexes, mobs, and paths in modes that aren't layout, mobs, and paths, respectively
            A way to visually show that you're in the layout mode, mobs mode, etc. I tried a vignette in the canvas, colored after the mode, but it's too ugly. Maybe coloring the Dear ImGui widgets based on the mode?
            Should sectors et al have a UID that persists between operations and undos? It might make some calculations simpler
            Sectors et al should probably inherit from a "selectable" class
            Sectors et al used in the editor should probably be classes that inherit from the base class, since in the editor they need a lot of stuff that's not necessary in-game
            Make sectors et al have a member of the "reference" type, which is used to refer to another sector, edge, etc.? This would probably make the organization between pointers and indexes more foolproof
            Add regression-testing in-game
        Animation editor
            Animations should be able to clone the hitbox, timing, etc. data of a different animation file. Basically if you want to create a skin of a leader, you can just clone everything and merely change the spritesheet
            A way to change all sprites' bitmap files from file A to file B (Darthvato)
        Pressing Esc on the sprite/whatever rename pop-up should cancel
            Calling ImGui::CloseCurrentPopup(); doesn't seem to work...
        Specific, niche tools for editors?
            For the animation editor: reverse frames
        An option to toggle the grid visibility
        Smooth scrolling in the GUI https://github.com/ocornut/imgui/issues/2462 (thanks Nataly171)
        Customizable controls overall, including double-clicking any of the mouse buttons
        Show a preview of the object's position and size when you duplicate one or are about to place it (thanks GuyWhoLikesCats)
        Maybe the color scheme editor can just make use of some dark tones, some light tones, and one accent color, like how MuseScore does it
        Aesthetic
            A better font than just the built-in one
            Juice
                Pop line particles when something gets created
                Puffs of smoke when something gets deleted
                Change the cursor for when you're dragging, drawing, placing something new, etc.
                Glow and grow the new sector, object, etc. when it is created
                Slightly grow the current thing when you select it, or maybe when you drag it?
<<<<<<< HEAD
=======
                The snapped cursor position should interpolate smoothly (but if you finish your operation when it's interpolating, it should finish instantly)
                When you're going to place something new:
                    Show a dotted outline of the location the new thing will go to
                    As the cursor moves, the icon for the thing wobbles around, as if fixed to an anchor at the mouse
>>>>>>> c4469dc6
            Cursors
                Normal cursor
                For when you're drawing something
                For when you can place something
                For when the thing you're hovering over can be un/selected
                For when the thing you're hovering over can be dragged
                For when the thing you're hovering over can be deleted
                For when you're panning
                For when you're zooming
    Area sections?
        Large rectangles that are imposed on the area to specify certain things
        Ideas of sections
            Radar limits -- any sector beyond this rectangle does not show up on the radar. Alternatively, any sector INSIDE the rectangle doesn't show up
            Indoors/Outdoors -- used to control if precipitation can fall in here
    Area background improvements
        Support for backgrounds that don't tile -- what if you want a background that's a tree trunk, because you're on branches? It shouldn't tile, nor should the maker be forced to use a workaround where they have thousands of pixels of blank space for padding
        Add background viewing/editing to the area editor
        The ability to tint the background image
        Move it to the details section
        Foreground
    Message pop-ups
        Useful for making characters talk mid-mission, via scripting
        Also useful for stating that an obstacle was destroyed and stuff like that from Pikmin 4
    Areas should be able to include "decals", in the same vein as tree shadows. These are a lightweight way to add leaves, rocks, pebbles, sticks, etc. to the area's terrain without using sectors or objects
    Reorganize tree shadows - they should be building blocks that area makers can mix and match so people don't have to paint their own texture just to get a different pattern going
    The spray HUD icons should show a tiny bar with concoction progress
    If Pikmin are killed (off-screen, on-screen, or both?), the counters should have some feedback -- this also helps audibly impaired players who can't hear the Pikmin squeals
    Calculate the entirety of the scene's lighting in a lightmap, that gets overlaid in the end
        Apply fog, blackout, sector darkness, etc. on this
        Check if this would have a large performance impact
        This would allow mobs to cast light, which would just lighten up that zone of the lightmap
    Demo game content to add
        Enemies
            Scuttlebug?
            A completely original enemy
        Areas
            A small area with ten small items, inspired by Smash's Break the Targets. The targets aren't far, but they are in different platforms, different directions, different paths. You only have like 3 or 4 Pikmin. The idea is to finish in around 30 seconds, but you have to strategize what items to pick up first. Poor strategies will result in a lot of downtime as the Pikmin return and you're waiting for them, but better strategies will always keep you on the move. Basically what Mission Mode already is, but this is a sort of a "lite" version, and I guess more action-packed, and with less worries (like if you have enough Pikmin for carrying back heavy objects and such)
            Helodity's Turbulent Tundra?
    Particle improvements
        https://www.youtube.com/watch?v=bIjrSvGddDQ
        Particles should have a secondary way of dying - shrinking instead of exclusively fading to transparent
        Color gradients, or interpolation, or some way to get smoke from red to yellow to grey
        The size, color, etc. parameters should be split into "start", "half", and "end" of life
        Additive blending and normal blending
        Spawning some distance beyond the center -- good to get the smoke from the BLL's stomp to start near the edges of the feet, not the center
        The ability for particle generators to consist of multiple particle generators
    Bridges and Dummies emit light during blackout (Darthvato)
    HUD element for a digital clock?
    GUI elements should draw with opacity (or a tint color), set by the GUI manager in the same way as position and size
    Should the numbers in Pikmin counters (and perhaps elsewhere?) have animated run-ups?
    The ability for any object to fade when the leader/cursor is nearby. It's important for large walkable objects that block the view, like bridges, as well as ships like the Research Pod (thanks Neo)
    Missions
        A goal where you reach X sprays of type Y
        A goal where you bring a certain treasure towards a certain point of the map, and Pikmin carry towards where a given leader is? A la Formidable Oak (thanks Kolabold)
        A goal where you have to construct a wonder
        A fail condition for an enemy/enemy type dying (thanks Neo)
        A fail condition for if a certain state is entered in an FSM, like checking if Bulborbs enter the "waking_up" state, meaning the player alerted a sleeping Bulborb (thanks Neo)
        A way for something to give bonus points to the score (in score grading mode) (thanks Helodity)
            From the script?
            As a parameter in every single mob generator?
        Custom goal clear conditions and custom fail conditions, via scripting somehow
        In missions with no Onion, enemies should be delivered to the ship for more points. Maybe the mission maker should specify if enemies count for treasure points or not?
    Maker tools
        A maker tool that just lists how many particles are active, how many mobs, bitmaps loaded, etc.
        Maker tools should be bound to inputs in the same way the regular controls are, instead of being stuck in the number and F keys
    Code cleanup
        Switch angles to vectors?
        If I need intervals, I can use the code on the "misc info" text file
    Spray types, damage spike types, weather, etc. should all have a version, maker, and comments property, but it doesn't really make sense to add them. Nothing in the engine needs that info, and the pre-packaged content wouldn't really benefit from it (and from it being changed literally every release). Still, it's important to add this info for custom content...
    [NEEDS BRAINSTORMING] Should I auto-fade textures on stepping height?
    The spray effect that buries Pikmin should probably only affect opponent Pikmin
    Option to pause the game if the window is not focused
    An option that changes the font to something easier to read, and decreases the effect of GUI text juice grow
    [NEEDS BRAINSTORMING] Look into the "Next maturity" controls -- does the way they work make sense? Why can't you switch without holding a Pikmin?
    Manual
        Revamp the scripting tutorial
            Currently, the reader learns how to make a "weird" Red Bulborb; they should instead be learning to create a new creature (though it could still use an included spritesheet)
            Add some help at the start about how it may be daunting to wrap your head around all of the FSM a mob will need, but the reader should focus on what states they need first and foremost, then connections, and then just script one event at a time, isolated
    Story mode
        Some treasures should weigh as much as the current army, after a boss battle
    Loose thoughts
        If something is under construction, like a menu or something, add a small "WIP" blurb
        Next time there are file format changes, past version 0.22.0, make it so that every time an area/animation is loaded it checks the engine version, and if it's outdated port to a new format, save the file again, and try loading again
    
Tasks for later on (I might never implement these)
    ...An AI opponent in 2-player mode? It would help me test...
    Mechanics
        The ability for enemies to eat other enemies
        The ability for players 2 - 4 to hop in and out of gameplay at will. Probably only for Story Mode?
        Make it so players can request all Pikmin to come to the landing site by interacting with the ship?
        Nighttime (what enemies can spawn at night, their changes, etc.)
            Change the HUD icon to a moon
        Random enemy spawning
        Hiding
        A setting that lets leaders jump (thanks Remy)
        [NEEDS BRAINSTORMING] Enemies don't care about bottomless pits and will gladly walk off when roaming -- is there any way to remedy this? Should I?
        Warp point, like in Pikmin 3
            Carrying paths should be able to specify a "portal" link, which internally is considered to be 0-distance. This helps calculate the destinations without considering two warp points as being insanely far apart
    Content-making
        [NEEDS BRAINSTORMING] Colors should be able to also be in hexadecimal?
        [NEEDS BRAINSTORMING] A way to write out how much memory is being taken up by images, sounds, scripts, etc. so game makers can help make sure a level's not too bloated?
        If you write an event name wrong (or other things), give suggestions ("did you mean X?")
            This may become useless if there's a script editor
        Check if the throw particles can be customized (thanks Neo)
    Roguelike mode
        Randomly generated sublevels; there's an endless amount of them until you die or run out of Pikmin
        Each sublevel has an item somewhere that when returned, improves something
            Some give you standard Pikmin 2 improvements like fire-resistance
            Others speed up your Red Pikmin, make your Purple Pikmin more powerful, give you dosages of sprays, etc.
        Sublevels have two or three holes; before you go down you're told a preview of what sorts of sublevel and treasure lies beyond that hole, so you can pick your destiny
        Enemies should somehow get random buffs in the form of status effects that increase speed, power, etc.
    [NEEDS BRAINSTORMING] Breath of the Wild-like physics engine rules? https://venturebeat.com/2017/03/02/the-legend-of-zelda-breath-of-the-wild-makes-chemistry-just-as-important-as-physics/
        And just systemic gameplay in general, like lit Pikmin lighting nearby Pikmin on fire http://www.youtube.com/watch?v=SnpAAX9CkIc
            Red Pikmin can carry flaming coals, which can set enemies on fire
    Options and modes
        Allow the player to pick between classic group movement swarming, full-squad charging, or standby type charging
        A "peaceful" mode where Pikmin and leaders can't die
        A "Pro HUD" option that hides some HUD elements? The idea is to hide information that a pro player can just "feel". Enemy health and carrying numbers are good contenders, though a problem with hiding carrying numbers is that when the destination Onion is decided not via majority, but via tie-breaker, it's impossible to tell where they're going without the carrying number's color
        [NEEDS BRAINSTORMING] A colorblind-friendly mode?
    Petrified enemies should break open when defeated
        Maybe define loot tables somewhere, like "standard", "boss", "weakling", etc. Enemy types use the "standard" one by default (which one is the default should be specified somewhere), but can choose a different one
            Maybe individual enemy instances in an area can also specify their own loot table?
    Editors
        Area editor
            [NEEDS BRAINSTORMING] Instead of a single-click selecting a sector, make it a double-click? This way you can still create a selection rectangle when you're inside the sector
            A tool that checks every point in the map (more like every 2 units) and checks if the closest carrying point is on the other side of a wall or something
            The area editor could have a button to start testing from where the cursor is, a la Mario Maker. Also, to spawn some Pikmin with, maybe
            When deleting a mob link, flash the link red when you mouse-over. Similarly, flash a potential linkable object yellow when you mouse-over it. Think of doing the same for other similar operations
            Backups
                When an area is saved, delete the backup. When an area is loaded, if a backup is found, ask if they want to restore that backup instead.
                If it detects an auto-backup that's younger than the saved area, it should ask the user if they want to continue from the backup
            The ability to add comments to specific spots in an area; they should show up as like a question mark, and when you click it, you see/edit the comment in the panel
                Also, the ability to add them in-game with a maker tool, but they only exist in the area editor anyway
            A way to set the opacity of mobs in layout mode; possibly others of the sort (thanks Helodity)
            A feature with which to search for mobs/sectors
            Buttons to align textures with the sectors, stretching them to fit, or to tile twice, three times, left-aligned, right-aligned, etc.?
            A button next to the medal point requirement widgets to set it to the combined amount of the goal
                This is tricky to do because some goal amounts rely on some complicated logic and data, some of which may not be available to the area editor. e.g. Collect Treasures needs to know exactly how many resources a pile will end up having
        Animation editor
            "Sprite" -> "Pose"?
            You start by being presented with the spritesheet, then you click on a sprite, write its name, click on the next, its name, etc.
                Or you just draw a line or something above all sprites you want, and it auto-creates some sprites (thanks Tenacious)
            Add a section to find errors
                It could check what kind of animation this is, like a Pikmin type, and determine that there are some needed animations that are not included
                Maybe report if an enemy has attack hitboxes that don't hit below it?
        Both editors
            Put the canvas in one ImGui window and the panel in another?
            [NEEDS BRAINSTORMING] A tutorial built into each editor? Pros: no need to go out of the engine just for help. Cons: an HTML page has a lot more powerful content than just some text and some widgets
            Hold Ctrl while dragging to lock to an axis?
            [NEEDS BRAINSTORMING] For buttons that change the state of something (e.g. toggle reference image on/off, change current snapping mode), I need to figure out what to do...
                a. Have the icon represent the current mode?
                b. Have the icon represent the next mode?
                c. Only use buttons for one-off actions, and use radio buttons or something else for these mode-changing widgets
    Blood (optional, of course)
    Resolution, window size, and zoom
        Players should be able to resize the window on-the-fly (GitHub issue #2)
        Resizing the window should stretch the resolution instead of showing more of the world (GitHub issue #7)
        Possible camera implementation: The camera only has the normal zoom level, but holding the camera input down will make it go to a farther zoom level so you can peek ahead. There is no close zoom level (thanks Neo)
    Aesthetic details
        Enemies should have a cloud of breath in cold areas (GitHub issue #10)
        Different "switched to Pikmin" sound for when you switch to a held leader instead of a Pikmin
        HUD elements that aren't needed right now should be super-transparent. For example, in Metroid Prime, when there is no hazard danger, the meter on the right is barely visible, but is still there
        Make the main menu's highlighter move from one place to another gradually, based on how far it is (like the camera moves in-game)
        The music should change to swing for Louie
        In message boxes, the "menu ok" input that makes it say the next message should oscillate in size
        Particles
            Splash particles for going in water
            [NEEDS BRAINSTORMING] Particles should have a "emits light?" property, right?
            Particles floating in the wind
            A background detail: those little floaty white things you see in forests
        God rays -- beams of light shining between the leaves; they should spin with the sun, and sometimes fade out to non-existence
        Shadows of leaves should shift along the day, and become less opaque at the start and end
        Clovers, Margarets, etc. rustling should also maybe move north and south a bit, so that it's a bit of a circular motion (ellipse, really)
        Cloud shadows? When a cloud is casting a shadow, tree shadows shouldn't exist
        Water should reflect clouds and the sun... and maybe other things like an aurora borealis?
            https://www.reddit.com/r/aestheticrain/comments/7m61zy/blossom_on_a_pond_1080p/
            See the Pikmin 2 ending movie, for instance
        When something contributes to the mission goal, score, or fail condition, it should fly into the HUD element
    Other details
        Dwarf Red Bulborbs should scream to wake up nearby Red Bulborbs
    When al_clear_keyboard_state is available, use that instead of game.controls.release_all()
    A competitive mode where each team's marble is out in the open, but you can throw Pikmin at piles of twigs, shards of iron, etc. found in the area. They carry it (like bomb rocks), and when thrown in the room where the marble is, they start working with the materials they have and build a solid block there. Creating complex mazes and traps with the blocks is what stops the enemy team from gathering the marble so easily.
    Missions could have unlock criteria, like a mission only unlocking if another one is cleared, or if another one has a platinum medal, or if the player beat that other one with no Pikmin deaths (thanks Helodity)
    Observation spot
        An interactable that makes the camera zoom out a lot for a few seconds, so you can get a good overview of the surrounding location
        Visually it should probably look like some animated particle marker thing, but subtle and hopefully not too video-gamey
    Story mode
        A way to choose what landing site of the area you want to start the day in
    Discord rich presence
    [NEEDS BRAINSTORMING] Online play?
        It'd likely use deterministic lockstep https://gafferongames.com/post/deterministic_lockstep/
        Good luck with floating point determinism lol
        Should it send the events, or "controller" state? If the former, be careful with the player mashing the keyboard and sending many events in one frame. If the latter, there'll be a lot of duplicated info
    Barely important format changes
        Status effects shouldn't have several "affects" properties, but just one, that takes a semicolon-separated list
        In area geometry files, path stops use the term "nr" to refer to links, even though they contain more than the end stop number
        Bud_icon.png and Flower_icon.png should be White_bud_icon.png and White_flower_icon.png, to fit with the pink and purple buds and flowers
    Weird known issues
        An enemy that's already petrified can't be petrified again. Unless it's got the "petrified_cracking" or "petrified_cracked" statuses instead
    Possible cleanup
        If feasible, make it so that every enemy checks if there are Pikmin around it (check one out of every two Pikmin), this check shouldn't be distance based, but dx and dy based. If there is any Pikmin or leader nearby, or it's on-camera, then fully work the mob as normal. Otherwise, don't do anything to the mob.
            Maybe keep a timer that goes back to ~2 seconds every time a Pikmin/leader nearby is detected, and until it reaches 0, do not check for loneliness.
        Timers
            Have a timer manager, so I don't have to remember to do a .tick() to every single one
                Remember that the fade manager can unload the current game state!
            Create auto-eased timers? Like, they return a number from 0 to 1, and can use several methods, like 0->1 in the first half and then 1->0, or eased in, or...
            A flag that specifies whether it auto-starts on creation, whether it auto-rearms after reaching 0, etc.
            Thoughts:
                Actually, the only advantage of this is the auto-ticking... But it might introduce a performance penalty, having to add and remove hundreds of timers in a vector
        If I need GPU performance gains, resize textures to smaller sizes when they're loaded (thanks Helodity)
        https://www.gamasutra.com/blogs/ScottLembcke/20180404/316046/Improved_Lerp_Smoothing.php
        https://gamasutra.com/blogs/JiriHolba/20200511/362690/Should_STL_containers_be_used_in_game_engines.php
    Stuff that isn't really justifiable yet, but may be one day
        Should the leader's throw preview indicate collisions against mobs? It's not really necessary, and there are all sorts of weird cases, like decorative vs. combat mobs, untouchable hitboxes, etc.
        The ability for status effects to add/remove HP in absolute amounts, not relative
        Potential area editor optimization: When moving, scaling, etc. vertexes, create an std::set with all of the vertexes that aren't part of the selection, and then check only those. This is better than checking all vertexes and skipping out on the ones that aren't selected. Or something along these lines. This should help with the immense lag when you Ctrl+A an area's geomety and try to move it
        Suggestions
            Add an option for statuses to make the leader helpless until the player presses right-click or something (thanks Neo)
            An action with which to change a mob's home
            Could Queen Candypop Buds have script vars to control which types they can switch to? (thanks Darthvato)
            A way to change a mob's speed, rotation speed, etc., via scripting, instead of it being tied to the mob type's speed
                You can just give the mob a status effect that changes its speed
        Code
            Replace the function documentations with Doxygen so VS Code can make use of it in tooltips
        If a leader is on top of a moving walkable object, or on top of a scrolling sector, if they slide against the wall they will do it faster than normal
            This is kinda correct? Either way not a big deal I guess
    Possible solutions to known issues
        Regarding true fullscreen crashing when a message box appears -- remove all native message boxes, and implement my own, or come up with alternative ways to supply the information
    Specific requested features
        An enemy that can heal, for instance, 20HP for each Pikmin eaten
        An attribute for Pikmin types that makes it possible to throw them farther/closer than standard
    [NEEDS BRAINSTORMING] Questions to be answered later
        If P1's leader throws a mine at P2's leader, and it sticks on them, that leader will be *holding* the mine. This will probably break a lot of logic that assumes holding just refers to the pre-throw Pikmin hold
        Do Pikmin need to have a delay before their health regeneration kicks in?<|MERGE_RESOLUTION|>--- conflicted
+++ resolved
@@ -3,33 +3,6 @@
 
 Current tasks (tasks being worked on, but not yet committed)
     Audio system
-<<<<<<< HEAD
-        Add a safeguard -- if the same sample is playing like 4 times, don't allow any more
-        [NEEDS BRAINSTORMING] If multiple Pikmin sources try to play a sound, like carrying, which one should play and when?
-        Problems that the system needs to address:
-            If there are two things asking to play the same sound, they should/n't cut each other off/overlay for higher volume
-            If one thing is asking to stop a sound, make sure another doesn't need the sound (e.g. two carriable objects, one finishes being delivered)
-            If two things are playing the same sound but in different spots of the screen, the pan should be an average or so
-            If two things are playing the same sound but in different spots of the area, the volume should be an average or so
-            If a sound needs to have a sudden shift in volume or pan, it should be a smooth transition
-            The ability to handle randomized volumes and pitches (and maybe panning)
-            If a sound needs to stop suddenly, it should fade out (very quickly). This stops the sound from crackling
-            When you cancel holding a Pikmin, its standby squeal sound should stop
-        Reorganize the backend
-            There should be multiple mixers, which can feed into other mixers, until eventually the "master" mixer connects to the Allegro voice
-        Playback FSM
-            Waiting: Waiting some time before starting to play. Can go to Playing
-            Playing: Can go to Waiting or Stopping
-            Stopping: Quickly fading out so it can then be destroyed
-            Destroyed: Unusable, and ready to be deleted
-        A way for sounds to repeat with an interval from the same source
-        Sounds that are being destroyed should fade out quickly
-        Ducking
-        Load system sounds from System_asset_file_names.txt
-        Resetting when an area is entered or exited
-        Make it so that only 6 or so sounds can play at once?
-        Some sounds should be able to start a random of amount of time after they're supposed to. This helps everything feel organic instead of robotic and calculated.
-=======
         Load system sounds from System_asset_file_names.txt
         Resetting when an area is entered or exited
         Options
@@ -43,7 +16,6 @@
             Plucking -- sounds like crap
         This might help
             https://youtu.be/Vjm--AqG04Y?t=713
->>>>>>> c4469dc6
 
 
 Next tasks (roughly sorted most important first)
@@ -53,40 +25,17 @@
 
     --- 0.25.0 ---
     Script improvements
-<<<<<<< HEAD
-        Revamp get_info
-            Add get_info state
-            https://github.com/Helodity/Pikifen/tree/get_info-rework
-=======
->>>>>>> c4469dc6
         Make it so you can run an action on behalf of another mob
             Be careful with state switching, variables, and focus
             Don't allow actions like if, else, end_if, goto, label?
             Maybe have a "start_running_as" action and a "stop_running_as"
         Action groups (like functions)
-<<<<<<< HEAD
-    Idle Pikmin shouldn't be called by "bumping" until some seconds, since if you throw a Pikmin nearby, it'll be hard to get it to stay
-        Maybe it should only count as bumped if the leader had previously moved a certain distance from it?
-    Use a screenshot for the title screen
-    Add faint icons to the title screen buttons?
-    Draw a gradient at the edges of "list" GUI items when there's more stuff below or above scrolled out of view
-=======
     Use a screenshot for the title screen
     Idle Pikmin should prioritize checking for tasks instead of leaders. This way one can spawn a Pikmin nearby on a task and it'll do the task, instead of going to the leader
->>>>>>> c4469dc6
     More puzzle elements
         A timed lever. There's a vine connected to it that keeps tugging at the handle, keeping it in the off position. Flipping it (like a normal lever) turns it into the on position, and the vine pulling means there's a time limit until the lever flips back to off. Throwing a Pikmin at it or interacting with it while it's in the on position and being pulled will make it toggle to the off position so the player can reset the situation and try again (and so that the player can't arbitrarily extend the timer forever)
         A cyclic lever? It automatically flips on and off over time
         A moving platform, useful to traverse a hazardous floor. Maybe Stemples?
-<<<<<<< HEAD
-    Path things
-        [NEEDS BRAINSTORMING] Path links that are one-way for drop-offs don't make much sense, since Winged Pikmin can fly up them...
-            Check what P3 does, maybe P4
-        If you start drawing a path on top of a link, it should split the link and start drawing on that stop
-        The stops should get the properties, not the links
-        Path stops should have a radius
-=======
->>>>>>> c4469dc6
     Resources should be able to specify what happens when they fall in the pit; carriable rocks need to respawn
     Make Rock Pikmin colors darker (thanks Nataly171)
     If a Pikmin catches on fire it should lose its maturity and go back to a leaf
@@ -165,10 +114,7 @@
             Editors
             A couple of gameplay songs
     Maybe stuff like interactables and carriable corpses should be delegated to an entity component system on the mob class
-<<<<<<< HEAD
-=======
     Mob types should be able to specify that they need a link to work properly, so the area editor can inform the player if there's no link
->>>>>>> c4469dc6
     Find some way of making content sharing easier
         Maybe the Game_data folder should have a "base" folder where everything goes, and people can make their own folders for their own content. Then, they simply share that folder
         A content manager, which knows what areas exist, what graphics exist, what enemies exist, etc.
@@ -852,13 +798,10 @@
                 Change the cursor for when you're dragging, drawing, placing something new, etc.
                 Glow and grow the new sector, object, etc. when it is created
                 Slightly grow the current thing when you select it, or maybe when you drag it?
-<<<<<<< HEAD
-=======
                 The snapped cursor position should interpolate smoothly (but if you finish your operation when it's interpolating, it should finish instantly)
                 When you're going to place something new:
                     Show a dotted outline of the location the new thing will go to
                     As the cursor moves, the icon for the thing wobbles around, as if fixed to an anchor at the mouse
->>>>>>> c4469dc6
             Cursors
                 Normal cursor
                 For when you're drawing something
