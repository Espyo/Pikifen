--- conflicted
+++ resolved
@@ -187,10 +187,6 @@
     const float input, const float input_start, const float input_end,
     const ALLEGRO_COLOR &output_start, const ALLEGRO_COLOR &output_end
 );
-<<<<<<< HEAD
-void log_error(const string &s, data_node* d = NULL);
-=======
->>>>>>> 02a3f59c
 void print_info(
     const string &text,
     const float total_duration = 5.0f,
@@ -236,11 +232,7 @@
     const vector<string_token> &tokens, const int max_width
 );
 string standardize_path(const string &path);
-<<<<<<< HEAD
 void start_message(const string &text, ALLEGRO_BITMAP* speaker_bmp,const int &player_id=0);
-=======
-void start_message(const string &text, ALLEGRO_BITMAP* speaker_bmp);
->>>>>>> 02a3f59c
 vector<string_token> tokenize_string(const string &s);
 string unescape_string(const string &s);
 void update_offset_effect_buffer(
