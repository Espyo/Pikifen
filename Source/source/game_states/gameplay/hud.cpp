--- conflicted
+++ resolved
@@ -780,11 +780,7 @@
         
         size_t top_spray_idx = INVALID;
         if(game.spray_types.size() > 2) {
-<<<<<<< HEAD
             top_spray_idx = game.states.gameplay->player_info[this->player_id].selected_spray;
-=======
-            top_spray_idx = game.states.gameplay->selected_spray;
->>>>>>> 02a3f59c
         } else if(!game.spray_types.empty() && game.spray_types.size() <= 2) {
             top_spray_idx = 0;
         }
@@ -812,11 +808,7 @@
         
         size_t top_spray_idx = INVALID;
         if(game.spray_types.size() > 2) {
-<<<<<<< HEAD
             top_spray_idx = game.states.gameplay->player_info[this->player_id].selected_spray;
-=======
-            top_spray_idx = game.states.gameplay->selected_spray;
->>>>>>> 02a3f59c
         } else if(!game.spray_types.empty() && game.spray_types.size() <= 2) {
             top_spray_idx = 0;
         }
@@ -1886,11 +1878,7 @@
     //Update spray bubbles.
     size_t top_spray_idx = INVALID;
     if(game.spray_types.size() > 2) {
-<<<<<<< HEAD
         top_spray_idx = game.states.gameplay->player_info[this->player_id].selected_spray;
-=======
-        top_spray_idx = game.states.gameplay->selected_spray;
->>>>>>> 02a3f59c
     } else if(!game.spray_types.empty() && game.spray_types.size() <= 2) {
         top_spray_idx = 0;
     }
