/*
 * Copyright (c) Andre 'Espyo' Silva 2013.
 * The following source file belongs to the open-source project Pikifen.
 * Please read the included README and LICENSE files for more information.
 * Pikmin is copyright (c) Nintendo.
 *
 * === FILE DESCRIPTION ===
 * Main gameplay logic.
 */

#include <algorithm>

#include "gameplay.h"

#include "../../const.h"
#include "../../drawing.h"
#include "../../functions.h"
#include "../../game.h"
#include "../../mobs/group_task.h"
#include "../../mobs/pikmin.h"
#include "../../mobs/tool.h"
#include "../../utils/string_utils.h"


/* ----------------------------------------------------------------------------
 * Ticks the logic of aesthetic things regarding the leader.
 * If the game is paused, these can be frozen in place without
 * any negative impact.
 * delta_t:
 *   How long the frame's tick is, in seconds.
 */
void gameplay_state::do_aesthetic_leader_logic(const size_t &player_id,const float delta_t) {
    if(!player_info[player_id].cur_leader_ptr) return;
    
    //Swarming arrows.
    if(player_info[player_id].swarm_magnitude) {
        player_info[player_id].cur_leader_ptr->swarm_next_arrow_timer.tick(delta_t);
    }
    
    dist leader_to_cursor_dist(player_info[player_id].cur_leader_ptr->pos, player_info[player_id].leader_cursor_w);
    for(size_t a = 0; a < player_info[player_id].cur_leader_ptr->swarm_arrows.size(); ) {
        player_info[player_id].cur_leader_ptr->swarm_arrows[a] +=
            GAMEPLAY::SWARM_ARROW_SPEED * delta_t;
            
        dist max_dist =
            (player_info[player_id].swarm_magnitude > 0) ?
            game.config.cursor_max_dist * player_info[player_id].swarm_magnitude :
            leader_to_cursor_dist;
            
        if(max_dist < player_info[player_id].cur_leader_ptr->swarm_arrows[a]) {
            player_info[player_id].cur_leader_ptr->swarm_arrows.erase(
                player_info[player_id].cur_leader_ptr->swarm_arrows.begin() + a
            );
        } else {
            a++;
        }
    }
    
    //Whistle.
    float whistle_dist;
    point whistle_pos;
    
    if(leader_to_cursor_dist > game.config.whistle_max_dist) {
        whistle_dist = game.config.whistle_max_dist;
        float whistle_angle =
            get_angle(player_info[player_id].cur_leader_ptr->pos, player_info[player_id].leader_cursor_w);
        whistle_pos = angle_to_coordinates(whistle_angle, whistle_dist);
        whistle_pos += player_info[player_id].cur_leader_ptr->pos;
    } else {
        whistle_dist = leader_to_cursor_dist.to_float();
        whistle_pos = player_info[player_id].leader_cursor_w;
    }
    
     player_info[player_id].whistle.tick(
        delta_t, whistle_pos,
        player_info[player_id].cur_leader_ptr->lea_type->whistle_range, whistle_dist
    );
    
    //Where the cursor is.
    player_info[player_id].cursor_height_diff_light = 0;
    
    if(leader_to_cursor_dist > game.config.throw_max_dist) {
        float throw_angle =
            get_angle(player_info[player_id].cur_leader_ptr->pos, player_info[player_id].leader_cursor_w);
        player_info[player_id].throw_dest =
            angle_to_coordinates(throw_angle, game.config.throw_max_dist);
        player_info[player_id].throw_dest += player_info[player_id].cur_leader_ptr->pos;
    } else {
        player_info[player_id].throw_dest = player_info[player_id].leader_cursor_w;
    }
    
    player_info[player_id].throw_dest_mob = NULL;
    for(size_t m = 0; m < mobs.all.size(); ++m) {
        mob* m_ptr = mobs.all[m];
        if(!bbox_check(player_info[player_id].throw_dest, m_ptr->pos, m_ptr->max_span)) {
            //Too far away; of course the cursor isn't on it.
            continue;
        }
        if(!m_ptr->type->pushable && !m_ptr->type->walkable) {
            //If it doesn't push and can't be walked on, there's probably
            //nothing really for the Pikmin to land on top of.
            continue;
        }
        if(
            player_info[player_id].throw_dest_mob &&
            m_ptr->z + m_ptr->height <
            player_info[player_id].throw_dest_mob->z + player_info[player_id].throw_dest_mob->height
        ) {
            //If this mob is lower than the previous known "under cursor" mob,
            //then forget it.
            continue;
        }
        if(!m_ptr->is_point_on(player_info[player_id].throw_dest)) {
            //The cursor is not really on top of this mob.
            continue;
        }
        
        player_info[player_id].throw_dest_mob = m_ptr;
    }
    
    player_info[player_id].leader_cursor_sector =
        get_sector(player_info[player_id].leader_cursor_w, NULL, true);
        
    player_info[player_id].throw_dest_sector =
        get_sector(player_info[player_id].throw_dest, NULL, true);
        
    if(player_info[player_id].leader_cursor_sector) {
        player_info[player_id].cursor_height_diff_light =
            (player_info[player_id].leader_cursor_sector->z - player_info[player_id].cur_leader_ptr->z) * 0.001;
        player_info[player_id].cursor_height_diff_light =
            clamp(player_info[player_id].cursor_height_diff_light, -0.1f, 0.1f);
    }
    
}


/* ----------------------------------------------------------------------------
 * Ticks the logic of aesthetic things. If the game is paused, these can
 * be frozen in place without any negative impact.
 * delta_t:
 *   How long the frame's tick is, in seconds.
 */
<<<<<<< HEAD
void gameplay_state::do_aesthetic_logic(const size_t &player_id,const float delta_t) {
=======
void gameplay_state::do_aesthetic_logic(const float delta_t) {
>>>>>>> 02a3f59c
    //Leader stuff.

    for (size_t p = 0; p < MAX_PLAYERS; ++p){
    do_aesthetic_leader_logic(p,delta_t);
    }
    //Specific animations.
    game.sys_assets.spark_animation.instance.tick(delta_t);
}


/* ----------------------------------------------------------------------------
 * Ticks the logic of leader gameplay-related things.
 * delta_t:
 *   How long the frame's tick is, in seconds.
 */
void gameplay_state::do_gameplay_leader_logic(const size_t &player_id,const float delta_t) {
    if(!player_info[player_id].cur_leader_ptr) return;
    
    if(game.perf_mon) {
        game.perf_mon->start_measurement("Logic -- Current leader");
    }
    
    if(player_info[player_id].cur_leader_ptr->to_delete) {
        game.states.gameplay->team_info[player_info[player_id].team-MOB_TEAM_PLAYER_1].update_available_leaders();
        change_to_next_leader(true, true, true,player_id);
    }
    
    /********************
    *              ***  *
    *   Whistle   * O * *
    *              ***  *
    ********************/
    
    if(
         player_info[player_id].whistle.whistling &&
         player_info[player_id].whistle.radius < player_info[player_id].cur_leader_ptr->lea_type->whistle_range
    ) {
         player_info[player_id].whistle.radius += game.config.whistle_growth_speed * delta_t;
        if(player_info[player_id].whistle.radius > player_info[player_id].cur_leader_ptr->lea_type->whistle_range) {
            player_info[player_id].whistle.radius = player_info[player_id].cur_leader_ptr->lea_type->whistle_range;
        }
    }
    
    //Current leader movement.
    point dummy_coords;
    float dummy_angle;
    float leader_move_magnitude;
     player_info[player_id].leader_movement.get_info(
        &dummy_coords, &dummy_angle, &leader_move_magnitude
    );
    if(leader_move_magnitude < 0.75) {
        player_info[player_id].cur_leader_ptr->fsm.run_event(
            LEADER_EV_MOVE_END, (void*) & player_info[player_id].leader_movement
        );
    } else {
        player_info[player_id].cur_leader_ptr->fsm.run_event(
            LEADER_EV_MOVE_START, (void*) & player_info[player_id].leader_movement
        );
    }
    
    if(cur_interlude == INTERLUDE_NONE) {
        //Adjust the camera position.
        float leader_weight = 1.0f;
        float cursor_weight = game.options.cursor_cam_weight;
        float group_weight = 0.0f;
        
        point group_center = player_info[player_id].cur_leader_ptr->pos;
        if(!player_info[player_id].cur_leader_ptr->group->members.empty()) {
            point tl = player_info[player_id].cur_leader_ptr->group->members[0]->pos;
            point br = player_info[player_id].cur_leader_ptr->group->members[0]->pos;
            for(size_t m = 1; m < player_info[player_id].cur_leader_ptr->group->members.size(); ++m) {
                mob* member = player_info[player_id].cur_leader_ptr->group->members[m];
                tl.x = std::min(tl.x, member->pos.x);
                tl.y = std::min(tl.y, member->pos.y);
                br.x = std::max(tl.x, member->pos.x);
                br.y = std::max(tl.y, member->pos.y);
            }
            group_center.x = (tl.x + br.x) / 2.0f;
            group_center.y = (tl.y + br.y) / 2.0f;
            group_weight = 0.1f;
        }
        
        float weight_sums = leader_weight + cursor_weight + group_weight;
        if(weight_sums == 0.0f) weight_sums = 0.01f;
        leader_weight /= weight_sums;
        cursor_weight /= weight_sums;
        group_weight /= weight_sums;
        
        player_info[player_id].cam.target_pos =
            player_info[player_id].cur_leader_ptr->pos * leader_weight +
            player_info[player_id].leader_cursor_w * cursor_weight +
            group_center * group_weight;
    }
    
    //Check what to show on the notification, if anything.
    notification.set_enabled(false);
    
    bool notification_done = false;
    
    //Lying down stop notification.
    if(
        !notification_done &&
        player_info[player_id].cur_leader_ptr->carry_info
    ) {
        notification.set_enabled(true);
        notification.set_contents(
            game.controls.find_bind(PLAYER_ACTION_WHISTLE).input,
            "Get up",
            point(
                player_info[player_id].cur_leader_ptr->pos.x,
                player_info[player_id].cur_leader_ptr->pos.y - player_info[player_id].cur_leader_ptr->radius
            )
        );
        notification_done = true;
    }
    
    //Auto-throw stop notification.
    if(
        !notification_done &&
        player_info[player_id].cur_leader_ptr->auto_throwing &&
        game.options.auto_throw_mode == AUTO_THROW_TOGGLE
    ) {
        notification.set_enabled(true);
        notification.set_contents(
            game.controls.find_bind(PLAYER_ACTION_THROW).input,
            "Stop throwing",
            point(
                player_info[player_id].cur_leader_ptr->pos.x,
                player_info[player_id].cur_leader_ptr->pos.y - player_info[player_id].cur_leader_ptr->radius
            )
        );
        notification_done = true;
    }
    
    //Pluck stop notification.
    if(
        !notification_done &&
        player_info[player_id].cur_leader_ptr->auto_plucking
    ) {
        notification.set_enabled(true);
        notification.set_contents(
            game.controls.find_bind(PLAYER_ACTION_WHISTLE).input,
            "Stop",
            point(
                player_info[player_id].cur_leader_ptr->pos.x,
                player_info[player_id].cur_leader_ptr->pos.y - player_info[player_id].cur_leader_ptr->radius
            )
        );
        notification_done = true;
    }
    
    if(!player_info[player_id].cur_leader_ptr->auto_plucking) {
        dist closest_d = 0;
        dist d = 0;
        
        //Ship healing notification.
        player_info[player_id].close_to_ship_to_heal = NULL;
        for(size_t s = 0; s < mobs.ships.size(); ++s) {
            ship* s_ptr = mobs.ships[s];
            d = dist(player_info[player_id].cur_leader_ptr->pos, s_ptr->pos);
            if(!s_ptr->is_leader_on_cp(player_info[player_id].cur_leader_ptr)) {
                continue;
            }
            if(player_info[player_id].cur_leader_ptr->health == player_info[player_id].cur_leader_ptr->max_health) {
                continue;
            }
            if(!s_ptr->shi_type->can_heal) {
                continue;
            }
            if(d < closest_d || !player_info[player_id].close_to_ship_to_heal) {
                player_info[player_id].close_to_ship_to_heal = s_ptr;
                closest_d = d;
                notification.set_enabled(true);
                notification.set_contents(
                    game.controls.find_bind(PLAYER_ACTION_THROW).input,
                    "Repair suit",
                    point(
                        player_info[player_id].close_to_ship_to_heal->pos.x,
                        player_info[player_id].close_to_ship_to_heal->pos.y -
                        player_info[player_id].close_to_ship_to_heal->radius
                    )
                );
                notification_done = true;
            }
        }
        
        //Interactable mob notification.
        closest_d = 0;
        d = 0;
        player_info[player_id].close_to_interactable_to_use = NULL;
        if(!notification_done) {
            for(size_t i = 0; i < mobs.interactables.size(); ++i) {
                d = dist(player_info[player_id].cur_leader_ptr->pos, mobs.interactables[i]->pos);
                if(d > mobs.interactables[i]->int_type->trigger_range) {
                    continue;
                }
                if(d < closest_d || !player_info[player_id].close_to_interactable_to_use) {
                    player_info[player_id].close_to_interactable_to_use = mobs.interactables[i];
                    closest_d = d;
                    notification.set_enabled(true);
                    notification.set_contents(
                        game.controls.find_bind(PLAYER_ACTION_THROW).input,
                        player_info[player_id].close_to_interactable_to_use->int_type->prompt_text,
                        point(
                            player_info[player_id].close_to_interactable_to_use->pos.x,
                            player_info[player_id].close_to_interactable_to_use->pos.y -
                            player_info[player_id].close_to_interactable_to_use->radius
                        )
                    );
                    notification_done = true;
                }
            }
        }
        
        //Pikmin pluck notification.
        closest_d = 0;
        d = 0;
        player_info[player_id].close_to_pikmin_to_pluck = NULL;
        if(!notification_done) {
            pikmin* p = get_closest_sprout(player_info[player_id].cur_leader_ptr->pos, &d, false);
            if(p && d <= game.config.pluck_range) {
                player_info[player_id].close_to_pikmin_to_pluck = p;
                notification.set_enabled(true);
                notification.set_contents(
                    game.controls.find_bind(PLAYER_ACTION_THROW).input,
                    "Pluck",
                    point(
                        p->pos.x,
                        p->pos.y -
                        p->radius
                    )
                );
                notification_done = true;
            }
        }
        
        //Nest open notification.
        closest_d = 0;
        d = 0;
        player_info[player_id].close_to_nest_to_open = NULL;
        if(!notification_done) {
            for(size_t o = 0; o < mobs.onions.size(); ++o) {
                d = dist(player_info[player_id].cur_leader_ptr->pos, mobs.onions[o]->pos);
                if(d > game.config.onion_open_range) continue;
                if(d < closest_d || !player_info[player_id].close_to_nest_to_open) {
                    player_info[player_id].close_to_nest_to_open = mobs.onions[o]->nest;
                    closest_d = d;
                    notification.set_enabled(true);
                    notification.set_contents(
                        game.controls.find_bind(PLAYER_ACTION_THROW).input,
                        "Check",
                        point(
                            player_info[player_id].close_to_nest_to_open->m_ptr->pos.x,
                            player_info[player_id].close_to_nest_to_open->m_ptr->pos.y -
                            player_info[player_id].close_to_nest_to_open->m_ptr->radius
                        )
                    );
                    notification_done = true;
                }
            }
            for(size_t s = 0; s < mobs.ships.size(); ++s) {
                d = dist(player_info[player_id].cur_leader_ptr->pos, mobs.ships[s]->pos);
                if(!mobs.ships[s]->is_leader_on_cp(player_info[player_id].cur_leader_ptr)) {
                    continue;
                }
                if(mobs.ships[s]->shi_type->nest->pik_types.empty()) {
                    continue;
                }
                if(d < closest_d || !player_info[player_id].close_to_nest_to_open) {
                    player_info[player_id].close_to_nest_to_open = mobs.ships[s]->nest;
                    closest_d = d;
                    notification.set_enabled(true);
                    notification.set_contents(
                        game.controls.find_bind(PLAYER_ACTION_THROW).input,
                        "Check",
                        point(
                            player_info[player_id].close_to_nest_to_open->m_ptr->pos.x,
                            player_info[player_id].close_to_nest_to_open->m_ptr->pos.y -
                            player_info[player_id].close_to_nest_to_open->m_ptr->radius
                        )
                    );
                    notification_done = true;
                }
            }
        }
    }
    
    notification.tick(delta_t);
    
    /********************
    *             .-.   *
    *   Cursor   ( = )> *
    *             `-´   *
    ********************/
    
    point mouse_cursor_speed;
    float dummy_magnitude;
    player_info[player_id].cursor_movement.get_info(
        &mouse_cursor_speed, &dummy_angle, &dummy_magnitude
    );
    mouse_cursor_speed =
        mouse_cursor_speed * delta_t* game.options.cursor_speed;
<<<<<<< HEAD
    if(game.options.mouse_moves_cursor[player_id]){
    player_info[player_id].leader_cursor_w = game.mouse_cursor.w_pos;
    }else{
        player_info[player_id].leader_cursor_w += mouse_cursor_speed;
        player_info[player_id].leader_cursor_s = player_info[player_id].leader_cursor_w;
        al_transform_coordinates(
                &player_info[player_id].world_to_screen_transform,
                &player_info[player_id].leader_cursor_s.x, &player_info[player_id].leader_cursor_s.y
        );
    }
    float cursor_angle = get_angle(player_info[player_id].cur_leader_ptr->pos, player_info[player_id].leader_cursor_w);
=======
        
    leader_cursor_w = game.mouse_cursor.w_pos;
    
    float cursor_angle = get_angle(cur_leader_ptr->pos, leader_cursor_w);
>>>>>>> 02a3f59c
    
    dist leader_to_cursor_dist(player_info[player_id].cur_leader_ptr->pos, player_info[player_id].leader_cursor_w);
    if(leader_to_cursor_dist > game.config.cursor_max_dist) {
        //Cursor goes beyond the range limit.
        player_info[player_id].leader_cursor_w.x =
            player_info[player_id].cur_leader_ptr->pos.x +
            (cos(cursor_angle) * game.config.cursor_max_dist);
        player_info[player_id].leader_cursor_w.y =
            player_info[player_id].cur_leader_ptr->pos.y +
            (sin(cursor_angle) * game.config.cursor_max_dist);
            
        if(mouse_cursor_speed.x != 0 || mouse_cursor_speed.y != 0) {
            //If we're speeding the mouse cursor (via analog stick),
            //don't let it go beyond the edges.
<<<<<<< HEAD
            player_info[player_id].leader_cursor_w = player_info[player_id].leader_cursor_w;
            player_info[player_id].leader_cursor_s = player_info[player_id].leader_cursor_w;
            al_transform_coordinates(
                &player_info[player_id].world_to_screen_transform,
                &player_info[player_id].leader_cursor_s.x, &player_info[player_id].leader_cursor_s.y
=======
            game.mouse_cursor.w_pos = leader_cursor_w;
            game.mouse_cursor.s_pos = game.mouse_cursor.w_pos;
            al_transform_coordinates(
                &game.world_to_screen_transform,
                &game.mouse_cursor.s_pos.x, &game.mouse_cursor.s_pos.y
>>>>>>> 02a3f59c
            );
        }
    }
    
    player_info[player_id].leader_cursor_s = player_info[player_id].leader_cursor_w;
    al_transform_coordinates(
        &player_info[player_id].world_to_screen_transform,
        &player_info[player_id].leader_cursor_s.x, &player_info[player_id].leader_cursor_s.y
    );
    
    
    /***********************************
    *                             ***  *
    *   Current leader's group   ****O *
    *                             ***  *
    ************************************/
    
    player_info[player_id].update_closest_group_members();
    if(!player_info[player_id].cur_leader_ptr->holding.empty()) {
        player_info[player_id].closest_group_member[BUBBLE_CURRENT] = player_info[player_id].cur_leader_ptr->holding[0];
    }
    
    float old_swarm_magnitude = player_info[player_id].swarm_magnitude;
    point swarm_coords;
    float new_swarm_angle;
     player_info[player_id].swarm_movement.get_info(
        &swarm_coords, &new_swarm_angle, &player_info[player_id].swarm_magnitude
    );
    if(player_info[player_id].swarm_magnitude > 0) {
        //This stops arrows that were fading away to the left from
        //turning to angle 0 because the magnitude reached 0.
        player_info[player_id].swarm_angle = new_swarm_angle;
    }
    
    if(player_info[player_id].swarm_cursor) {
        player_info[player_id].swarm_angle = cursor_angle;
        leader_to_cursor_dist = dist(player_info[player_id].cur_leader_ptr->pos, player_info[player_id].leader_cursor_w);
        player_info[player_id].swarm_magnitude =
            leader_to_cursor_dist.to_float() / game.config.cursor_max_dist;
    }
    
    if(old_swarm_magnitude != player_info[player_id].swarm_magnitude) {
        if(player_info[player_id].swarm_magnitude != 0) {
            player_info[player_id].cur_leader_ptr->signal_swarm_start();
        } else {
            player_info[player_id].cur_leader_ptr->signal_swarm_end();
        }
    }
    
    if(game.perf_mon) {
        game.perf_mon->finish_measurement();
    }
    
}


/* ----------------------------------------------------------------------------
 * Ticks the logic of gameplay-related things.
 * delta_t:
 *   How long the frame's tick is, in seconds.
 */
void gameplay_state::do_gameplay_logic(const float delta_t) {

    //Camera movement.
    for (size_t p = 0; p < MAX_PLAYERS; ++p){
    if(!player_info[p].cur_leader_ptr) {
        //If there's no leader being controlled, might as well move the camera.
        point coords;
        float dummy_angle;
        float dummy_magnitude;
        player_info[p].leader_movement.get_info(&coords, &dummy_angle, &dummy_magnitude);
        player_info[p].cam.target_pos = player_info[p].cam.pos + (coords * 120.0f / player_info[p].cam.zoom);
    }

    player_info[p].cam.tick(delta_t);
    update_transformations();
    
    player_info[p].cam.update_box();
    }
    
    
    
    
        /************************************
        *                              .-.  *
        *   Timer things - gameplay   ( L ) *
        *                              `-´  *
        *************************************/
 for(size_t p = 0; p < MAX_PLAYERS;++p){       
        //Mouse cursor.
        point mouse_cursor_speed;
        float dummy_angle;
        float dummy_magnitude;
        player_info[p].cursor_movement.get_info(
            &mouse_cursor_speed, &dummy_angle, &dummy_magnitude
        );
        mouse_cursor_speed =
            mouse_cursor_speed * delta_t* game.options.cursor_speed;
            
<<<<<<< HEAD
        player_info[p].leader_cursor_s += mouse_cursor_speed;
        
        player_info[p].leader_cursor_w = player_info[p].leader_cursor_s;
        al_transform_coordinates(
            &player_info[p].screen_to_world_transform,
            &player_info[p].leader_cursor_w.x, &player_info[p].leader_cursor_w.y
=======
        game.mouse_cursor.s_pos += mouse_cursor_speed;
        
        game.mouse_cursor.w_pos = game.mouse_cursor.s_pos;
        al_transform_coordinates(
            &game.screen_to_world_transform,
            &game.mouse_cursor.w_pos.x, &game.mouse_cursor.w_pos.y
>>>>>>> 02a3f59c
        );
        }
        area_time_passed += delta_t;
        if(cur_interlude == INTERLUDE_NONE) {
            gameplay_time_passed += delta_t;
            day_minutes +=
                (game.cur_area_data.day_time_speed * delta_t / 60.0f);
            if(day_minutes > 60 * 24) {
                day_minutes -= 60 * 24;
            }
        }
        
        //Tick all particles.
        if(game.perf_mon) {
            game.perf_mon->start_measurement("Logic -- Particles");
        }
        
        particles.tick_all(delta_t);
        
        if(game.perf_mon) {
            game.perf_mon->finish_measurement();
        }
        
        //Tick all status effect animations.
        for(auto &s : game.status_types) {
            s.second->overlay_anim_instance.tick(delta_t);
        }
        
        /*******************
        *             +--+ *
        *   Sectors   |  | *
        *             +--+ *
        ********************/
        if(game.perf_mon) {
            game.perf_mon->start_measurement("Logic -- Sector animation");
        }
        
        for(size_t s = 0; s < game.cur_area_data.sectors.size(); ++s) {
            sector* s_ptr = game.cur_area_data.sectors[s];
            
            if(s_ptr->draining_liquid) {
            
                s_ptr->liquid_drain_left -= delta_t;
                
                if(s_ptr->liquid_drain_left <= 0) {
                
                    for(size_t h = 0; h < s_ptr->hazards.size();) {
                        if(s_ptr->hazards[h]->associated_liquid) {
                            s_ptr->hazards.erase(s_ptr->hazards.begin() + h);
                            path_mgr.handle_sector_hazard_change(s_ptr);
                        } else {
                            ++h;
                        }
                    }
                    
                    s_ptr->liquid_drain_left = 0;
                    s_ptr->draining_liquid = false;
                    
                    unordered_set<vertex*> sector_vertexes;
                    for(size_t e = 0; e < s_ptr->edges.size(); ++e) {
                        sector_vertexes.insert(s_ptr->edges[e]->vertexes[0]);
                        sector_vertexes.insert(s_ptr->edges[e]->vertexes[1]);
                    }
                    update_offset_effect_caches(
                        game.liquid_limit_effect_caches,
                        sector_vertexes,
                        does_edge_have_liquid_limit,
                        get_liquid_limit_length,
                        get_liquid_limit_color
                    );
                }
            }
            
            if(s_ptr->scroll.x != 0 || s_ptr->scroll.y != 0) {
                s_ptr->texture_info.translation += s_ptr->scroll * delta_t;
            }
        }
        
        if(game.perf_mon) {
            game.perf_mon->finish_measurement();
        }
        
        
        /*****************
        *                *
        *   Mobs   ()--> *
        *                *
        ******************/
        for(size_t player_id = 0; player_id <MAX_PLAYERS; ++player_id){
        if(player_info[player_id].cur_leader_ptr == NULL)continue;
        
        size_t old_nr_living_leaders = mission_info[0].nr_living_leaders;
        //Some setup to calculate how far the leader walks.
        leader* old_leader = player_info[player_id].cur_leader_ptr;
        point old_leader_pos;
        bool old_leader_was_walking = false;
        if(player_info[player_id].cur_leader_ptr) {
            old_leader_pos = player_info[player_id].cur_leader_ptr->pos;
            old_leader_was_walking =
                player_info[player_id].cur_leader_ptr->active &&
                !has_flag(
                    player_info[player_id].cur_leader_ptr->chase_info.flags,
                    CHASE_FLAG_TELEPORT
                ) &&
                !has_flag(
                    player_info[player_id].cur_leader_ptr->chase_info.flags,
                    CHASE_FLAG_TELEPORTS_CONSTANTLY
                ) &&
                player_info[player_id].cur_leader_ptr->chase_info.state == CHASE_STATE_CHASING;
        }
        if(
            player_info[player_id].cur_leader_ptr && player_info[player_id].cur_leader_ptr == old_leader &&
            old_leader_was_walking
        ) {
            //This more or less tells us how far the leader walked in this
            //frame. It's not perfect, since it will also count the leader
            //getting pushed and knocked back whilst in the chasing state.
            //It also won't count the movement if the active leader changed
            //midway through.
            //But those are rare cases that don't really affect much in the
            //grand scheme of things, and don't really matter for a fun stat.
            game.statistics.distance_walked +=
                dist(old_leader_pos, player_info[player_id].cur_leader_ptr->pos).to_float();
        }
         mission_info[0].nr_living_leaders = 0;
        for(size_t l = 0; l < mobs.leaders.size(); ++l) {
            if(mobs.leaders[l]->health > 0.0f) {
                mission_info[0].nr_living_leaders++;
            }
        }
        if(mission_info[0].nr_living_leaders < old_nr_living_leaders) {
            game.statistics.leader_kos +=
               old_nr_living_leaders - mission_info[0].nr_living_leaders;
        }
        mission_info[0].leaders_kod = mission_info[0].starting_nr_of_leaders - mission_info[0].nr_living_leaders;
        }
       
    
        size_t n_mobs = mobs.all.size();
        for(size_t m = 0; m < n_mobs; ++m) {
            //Tick the mob.
            mob* m_ptr = mobs.all[m];
            m_ptr->tick(delta_t);
            if(!m_ptr->is_stored_inside_mob()) {
                process_mob_interactions(m_ptr, m);
            }
        }
        
        for(size_t m = 0; m < n_mobs;) {
            //Mob deletion.
            mob* m_ptr = mobs.all[m];
            if(m_ptr->to_delete) {
                delete_mob(m_ptr);
                n_mobs--;
                continue;
            }
            m++;
        }
        
        for(size_t player_id = 0; player_id <MAX_PLAYERS; ++player_id){
        if(player_info[player_id].cur_leader_ptr == NULL)continue;
         do_gameplay_leader_logic(player_id,delta_t);
        }
        
        
        /**************************
        *                    /  / *
        *   Precipitation     / / *
        *                   /  /  *
        **************************/
        
        /*
        if(
            cur_area_data.weather_condition.precipitation_type !=
            PRECIPITATION_TYPE_NONE
        ) {
            precipitation_timer.tick(delta_t);
            if(precipitation_timer.ticked) {
                precipitation_timer = timer(
                    cur_area_data.weather_condition.
                    precipitation_frequency.get_random_number()
                );
                precipitation_timer.start();
                precipitation.push_back(point(0, 0));
            }
        
            for(size_t p = 0; p < precipitation.size();) {
                precipitation[p].y +=
                    cur_area_data.weather_condition.
                    precipitation_speed.get_random_number() * delta_t;
                if(precipitation[p].y > scr_h) {
                    precipitation.erase(precipitation.begin() + p);
                } else {
                    p++;
                }
            }
        }
        */
        
        
        /********************
        *             ~ ~ ~ *
        *   Liquids    ~ ~  *
        *             ~ ~ ~ *
        ********************/
        for(auto &l : game.liquids) {
            l.second->anim_instance.tick(delta_t);
        }
        
        
        /******************
        *             ___ *
        *   Mission   \ / *
        *              O  *
        *******************/
        if(
            game.cur_area_data.type == AREA_TYPE_MISSION &&
            game.cur_area_data.mission.goal == MISSION_GOAL_GET_TO_EXIT
        ) {
            mission_info[0].cur_leaders_in_mission_exit = 0;
            for(size_t l = 0; l < mobs.leaders.size(); ++l) {
                mob* l_ptr = mobs.leaders[l];
                if(
                    std::find(
                        mission_info[0].mission_remaining_mob_ids.begin(),
                        mission_info[0].mission_remaining_mob_ids.end(),
                        mobs.leaders[l]->id
                    ) ==
                    mission_info[0].mission_remaining_mob_ids.end()
                ) {
                    //Not a required leader.
                    continue;
                }
                if(
                    fabs(
                        l_ptr->pos.x -
                        game.cur_area_data.mission.goal_exit_center.x
                    ) <=
                    game.cur_area_data.mission.goal_exit_size.x / 2.0f &&
                    fabs(
                        l_ptr->pos.y -
                        game.cur_area_data.mission.goal_exit_center.y
                    ) <=
                    game.cur_area_data.mission.goal_exit_size.y / 2.0f
                ) {
                    mission_info[0].cur_leaders_in_mission_exit++;
                }
            }
        }
        
        float real_goal_ratio = 0.0f;
        int goal_cur_amount =
            game.mission_goals[game.cur_area_data.mission.goal]->get_cur_amount(
                this
            );
        int goal_req_amount =
            game.mission_goals[game.cur_area_data.mission.goal]->get_req_amount(
                this
            );
        if(goal_req_amount != 0.0f) {
            real_goal_ratio = goal_cur_amount / (float) goal_req_amount;
        }
        mission_info[0].goal_indicator_ratio +=
            (real_goal_ratio - mission_info[0].goal_indicator_ratio) *
            (HUD::GOAL_INDICATOR_SMOOTHNESS_MULT * delta_t);
            
        if(game.cur_area_data.mission.fail_hud_primary_cond != INVALID) {
            float real_fail_ratio = 0.0f;
            int fail_cur_amount =
                game.mission_fail_conds[
                    game.cur_area_data.mission.fail_hud_primary_cond
                ]->get_cur_amount(this);
            int fail_req_amount =
                game.mission_fail_conds[
                    game.cur_area_data.mission.fail_hud_primary_cond
                ]->get_req_amount(this);
            if(fail_req_amount != 0.0f) {
                real_fail_ratio = fail_cur_amount / (float) fail_req_amount;
            }
            mission_info[0].fail_1_indicator_ratio +=
                (real_fail_ratio - mission_info[0].fail_1_indicator_ratio) *
                (HUD::GOAL_INDICATOR_SMOOTHNESS_MULT * delta_t);
        }
        
        if(game.cur_area_data.mission.fail_hud_secondary_cond != INVALID) {
            float real_fail_ratio = 0.0f;
            int fail_cur_amount =
                game.mission_fail_conds[
                    game.cur_area_data.mission.fail_hud_secondary_cond
                ]->get_cur_amount(this);
            int fail_req_amount =
                game.mission_fail_conds[
                    game.cur_area_data.mission.fail_hud_secondary_cond
                ]->get_req_amount(this);
            if(fail_req_amount != 0.0f) {
                real_fail_ratio = fail_cur_amount / (float) fail_req_amount;
            }
            mission_info[0].fail_2_indicator_ratio +=
                (real_fail_ratio - mission_info[0].fail_2_indicator_ratio) *
                (HUD::GOAL_INDICATOR_SMOOTHNESS_MULT * delta_t);
        }
        
        if(game.cur_area_data.type == AREA_TYPE_MISSION) {
            if(cur_interlude == INTERLUDE_NONE) {
                if(is_mission_clear_met()) {
                    end_mission(true);
                } else if(is_mission_fail_met(&mission_info[0].mission_fail_reason)) {
                    end_mission(false);
                }
            }
            //Reset the positions of the last mission-end-related things,
            //since if they didn't get used in end_mission, then they
            //may be stale from here on.
            mission_info[0].last_enemy_killed_pos = point(LARGE_FLOAT, LARGE_FLOAT);
            mission_info[0].last_hurt_leader_pos = point(LARGE_FLOAT, LARGE_FLOAT);
            mission_info[0].last_pikmin_born_pos = point(LARGE_FLOAT, LARGE_FLOAT);
            mission_info[0].last_pikmin_death_pos = point(LARGE_FLOAT, LARGE_FLOAT);
            mission_info[0].last_ship_that_got_treasure_pos = point(LARGE_FLOAT, LARGE_FLOAT);
            
            mission_info[0].mission_score = game.cur_area_data.mission.starting_points;
            for(size_t c = 0; c < game.mission_score_criteria.size(); ++c) {
                if(
                    !has_flag(
                        game.cur_area_data.mission.point_hud_data,
                        get_index_bitmask(c)
                    )
                ) {
                    continue;
                }
                mission_score_criterion* c_ptr =
                    game.mission_score_criteria[c];
                int c_score =
                    c_ptr->get_score(this, &game.cur_area_data.mission);
                mission_info[0].mission_score += c_score;
            }
            if(mission_info[0].mission_score != mission_info[0].old_mission_score) {
                mission_info[0].mission_score_cur_text->start_juice_animation(
                    gui_item::JUICE_TYPE_GROW_TEXT_HIGH
                );
                mission_info[0].old_mission_score = mission_info[0].mission_score;
            }
            
            mission_info[0].score_indicator +=
                (mission_info[0].mission_score - mission_info[0].score_indicator) *
                (HUD::SCORE_INDICATOR_SMOOTHNESS_MULT * delta_t);
                
            int goal_cur =
                game.mission_goals[game.cur_area_data.mission.goal]->
                get_cur_amount(game.states.gameplay);
            if(goal_cur != mission_info[0].old_mission_goal_cur) {
                mission_info[0].mission_goal_cur_text->start_juice_animation(
                    gui_item::JUICE_TYPE_GROW_TEXT_HIGH
                );
                mission_info[0].old_mission_goal_cur = goal_cur;
            }
            
            if(
                game.cur_area_data.mission.fail_hud_primary_cond !=
                INVALID
            ) {
                size_t cond =
                    game.cur_area_data.mission.fail_hud_primary_cond;
                int fail_1_cur =
                    game.mission_fail_conds[cond]->get_cur_amount(
                        game.states.gameplay
                    );
                if(fail_1_cur != mission_info[0].old_mission_fail_1_cur) {
                    mission_info[0].mission_fail_1_cur_text->start_juice_animation(
                        gui_item::JUICE_TYPE_GROW_TEXT_HIGH
                    );
                    mission_info[0].old_mission_fail_1_cur = fail_1_cur;
                }
            }
            if(
                game.cur_area_data.mission.fail_hud_secondary_cond !=
                INVALID
            ) {
                size_t cond =
                    game.cur_area_data.mission.fail_hud_secondary_cond;
                int fail_2_cur =
                    game.mission_fail_conds[cond]->get_cur_amount(
                        game.states.gameplay
                    );
                if(fail_2_cur != mission_info[0].old_mission_fail_2_cur) {
                    mission_info[0].mission_fail_2_cur_text->start_juice_animation(
                        gui_item::JUICE_TYPE_GROW_TEXT_HIGH
                    );
                    mission_info[0].old_mission_fail_2_cur = fail_2_cur;
                }
            }
            
        }
        
     //Displaying a message.
    for (size_t p =0; p < MAX_PLAYERS; ++p){
        if(player_info[p].cur_leader_ptr == NULL) continue;
        if(!player_info[p].msg_box) continue;
        player_info[p].msg_box->tick(delta_t);
        if(player_info[p].msg_box->to_delete) {
            start_message("", NULL,p);
        }
    }

    
    replay_timer.tick(delta_t);
    
    if(!ready_for_input) {
        ready_for_input = true;
        is_input_allowed = true;
    }
    
}


/* ----------------------------------------------------------------------------
 * Ticks the logic of in-game menu-related things.
 */
void gameplay_state::do_menu_logic(const size_t &player_id) {
    if(player_info[player_id].onion_menu) {
        if(!player_info[player_id].onion_menu->to_delete) {
            player_info[player_id].onion_menu->tick(game.delta_t);
        } else {
            delete player_info[player_id].onion_menu;
            player_info[player_id].onion_menu = NULL;
            paused = false;
            game.audio.handle_world_unpause();
        }
    } else if(pause_menu) {
        if(!pause_menu->to_delete) {
            pause_menu->tick(game.delta_t);
        } else {
            delete pause_menu;
            pause_menu = NULL;
            paused = false;
            game.audio.handle_world_unpause();
        }
    }
    
    player_info[player_id].hud->tick(game.delta_t);
    
    //Process and print framerate and system info.
    if(game.show_system_info) {
    
        //Make sure that speed changes don't affect the FPS calculation.
        double real_delta_t = game.delta_t;
        if (game.maker_tools.change_speed) {
            real_delta_t /= game.maker_tools.change_speed_mult;
        }
        
        game.framerate_history.push_back(1.0f / real_delta_t);
        if(game.framerate_history.size() > GAME::FRAMERATE_HISTORY_SIZE) {
            game.framerate_history.erase(game.framerate_history.begin());
        }
        
        game.framerate_last_avg_point++;
        
        float sample_avg;
        
        if(game.framerate_last_avg_point >= GAME::FRAMERATE_AVG_SAMPLE_SIZE) {
            //Let's get an average, using FRAMERATE_AVG_SAMPLE_SIZE frames.
            //If we can fit a sample of this size using the most recent
            //unsampled frames, then use those. Otherwise, keep using the last
            //block, which starts at framerate_last_avg_point.
            //This makes it so the average stays the same for a bit of time,
            //so the player can actually read it.
            if(
                game.framerate_last_avg_point >
                GAME::FRAMERATE_AVG_SAMPLE_SIZE * 2
            ) {
                game.framerate_last_avg_point =
                    GAME::FRAMERATE_AVG_SAMPLE_SIZE;
            }
            float sample_avg_sum = 0;
            size_t sample_avg_point_count = 0;
            size_t sample_size =
                std::min(
                    (size_t) GAME::FRAMERATE_AVG_SAMPLE_SIZE,
                    game.framerate_history.size()
                );
                
            for(size_t f = 0; f < sample_size; ++f) {
                size_t idx =
                    game.framerate_history.size() -
                    game.framerate_last_avg_point + f;
                sample_avg_sum += game.framerate_history[idx];
                sample_avg_point_count++;
            }
            
            sample_avg = sample_avg_sum / (float) sample_avg_point_count;
            
        } else {
            //If there are less than FRAMERATE_AVG_SAMPLE_SIZE frames in
            //the history, the average will change every frame until we get
            //that. This defeats the purpose of a smoothly-updating number,
            //so until that requirement is filled, let's stick to the oldest
            //record.
            sample_avg = game.framerate_history[0];
            
        }
        
        string fps_str =
            box_string(f2s(sample_avg), 12, " avg, ") +
            box_string(f2s(1.0f / real_delta_t), 12, " now, ") +
            i2s(game.options.target_fps) + " intended";
        string n_mobs_str =
            box_string(i2s(mobs.all.size()), 7);
        string n_particles_str =
            box_string(i2s(particles.get_count()), 7);
        string resolution_str =
            i2s(game.win_w) + "x" + i2s(game.win_h);
        string area_v_str =
            game.cur_area_data.version.empty() ?
            "-" :
            game.cur_area_data.version;
        string area_maker_str =
            game.cur_area_data.maker.empty() ?
            "-" :
            game.cur_area_data.maker;
        string game_v_str =
            game.config.version.empty() ? "-" : game.config.version;
            
        print_info(
            "FPS: " + fps_str +
            "\n"
            "Mobs: " + n_mobs_str + " Particles: " + n_particles_str +
            "\n"
            "Resolution: " + resolution_str +
            "\n"
            "Area version " + area_v_str + ", by " + area_maker_str +
            "\n"
            "Pikifen version " + get_engine_version_string() +
            ", game version " + game_v_str,
            1.0f, 1.0f
        );
        
    } else {
        game.framerate_last_avg_point = 0;
        game.framerate_history.clear();
    }
    
    //Print info on a mob.
    if(game.maker_tools.info_lock) {
        string name_str =
            box_string(game.maker_tools.info_lock->type->name, 26);
        string coords_str =
            box_string(
                box_string(f2s(game.maker_tools.info_lock->pos.x), 8, " ") +
                box_string(f2s(game.maker_tools.info_lock->pos.y), 8, " ") +
                box_string(f2s(game.maker_tools.info_lock->z), 7),
                23
            );
        string state_h_str =
            (
                game.maker_tools.info_lock->fsm.cur_state ?
                game.maker_tools.info_lock->fsm.cur_state->name :
                "(None!)"
            );
        for(unsigned char p = 0; p < STATE_HISTORY_SIZE; ++p) {
            state_h_str +=
                " " + game.maker_tools.info_lock->fsm.prev_state_names[p];
        }
        string anim_str =
            game.maker_tools.info_lock->anim.cur_anim ?
            game.maker_tools.info_lock->anim.cur_anim->name :
            "(None!)";
        string health_str =
            box_string(
                box_string(f2s(game.maker_tools.info_lock->health), 6) +
                " / " +
                box_string(
                    f2s(game.maker_tools.info_lock->max_health), 6
                ),
                23
            );
        string timer_str =
            f2s(game.maker_tools.info_lock->script_timer.time_left);
        string vars_str;
        if(!game.maker_tools.info_lock->vars.empty()) {
            for(
                auto v = game.maker_tools.info_lock->vars.begin();
                v != game.maker_tools.info_lock->vars.end(); ++v
            ) {
                vars_str += v->first + "=" + v->second + "; ";
            }
            vars_str.erase(vars_str.size() - 2, 2);
        } else {
            vars_str = "(None)";
        }
        
        print_info(
            "Mob: " + name_str +
            "Coords: " + coords_str +
            "\n"
            "Last states: " + state_h_str +
            "\n"
            "Animation: " + anim_str +
            "\n"
            "Health: " + health_str + " Timer: " + timer_str +
            "\n"
            "Vars: " + vars_str,
            5.0f, 3.0f
        );
    }
    
    //Print path info.
    if(game.maker_tools.info_lock && game.maker_tools.path_info) {
        if(game.maker_tools.info_lock->path_info) {
        
            path_info_struct* path = game.maker_tools.info_lock->path_info;
            string result_str = path_result_to_string(path->result);
            
            string stops_str =
                box_string(i2s(path->cur_path_stop_nr + 1), 3) +
                "/" +
                box_string(i2s(path->path.size()), 3);
                
            string settings_str;
            auto flags = path->settings.flags;
            if(has_flag(flags, PATH_FOLLOW_FLAG_CAN_CONTINUE)) {
                settings_str += "can continue, ";
            }
            if(has_flag(flags, PATH_FOLLOW_FLAG_IGNORE_OBSTACLES)) {
                settings_str += "ignore obstacles, ";
            }
            if(has_flag(flags, PATH_FOLLOW_FLAG_FOLLOW_MOB)) {
                settings_str += "follow mob, ";
            }
            if(has_flag(flags, PATH_FOLLOW_FLAG_FAKED_START)) {
                settings_str += "faked start, ";
            }
            if(has_flag(flags, PATH_FOLLOW_FLAG_FAKED_END)) {
                settings_str += "faked end, ";
            }
            if(has_flag(flags, PATH_FOLLOW_FLAG_SCRIPT_USE)) {
                settings_str += "script, ";
            }
            if(has_flag(flags, PATH_FOLLOW_FLAG_LIGHT_LOAD)) {
                settings_str += "light load, ";
            }
            if(has_flag(flags, PATH_FOLLOW_FLAG_AIRBORNE)) {
                settings_str += "airborne, ";
            }
            if(settings_str.size() > 2) {
                //Remove the extra comma and space.
                settings_str.pop_back();
                settings_str.pop_back();
            } else {
                settings_str = "none";
            }
            
            string block_str = path_block_reason_to_string(path->block_reason);
            
            print_info(
                "Path calculation result: " + result_str +
                "\n" +
                "Heading to stop " + stops_str +
                "\n" +
                "Settings: " + settings_str +
                "\n" +
                "Block reason: " + block_str,
                5.0f, 3.0f
            );
            
        } else {
        
            print_info("Mob is not following any path.", 5.0f, 3.0f);
            
        }
    }
    
    //Print mouse coordinates.
    if(game.maker_tools.geometry_info) {
        sector* mouse_sector =
            get_sector(game.mouse_cursor.w_pos, NULL, true);
            
        string coords_str =
            box_string(f2s(game.mouse_cursor.w_pos.x), 6) + " " +
            box_string(f2s(game.mouse_cursor.w_pos.y), 6);
        string blockmap_str =
            box_string(
                i2s(game.cur_area_data.bmap.get_col(game.mouse_cursor.w_pos.x)),
                5, " "
            ) +
            i2s(game.cur_area_data.bmap.get_row(game.mouse_cursor.w_pos.y));
        string sector_z_str, sector_light_str, sector_tex_str;
        if(mouse_sector) {
            sector_z_str =
                box_string(f2s(mouse_sector->z), 6);
            sector_light_str =
                box_string(i2s(mouse_sector->brightness), 3);
            sector_tex_str =
                mouse_sector->texture_info.file_name;
        }
        
        string str =
            "Mouse coords: " + coords_str +
            "\n"
            "Blockmap under mouse: " + blockmap_str +
            "\n"
            "Sector under mouse: ";
            
        if(mouse_sector) {
            str +=
                "\n"
                "  Z: " + sector_z_str + " Light: " + sector_light_str +
                "\n"
                "  Texture: " + sector_tex_str;
        } else {
            str += "None";
        }
        
        print_info(str, 1.0f, 1.0f);
    }
    
    game.maker_tools.info_print_timer.tick(game.delta_t);
    
    //Big message.
    if(cur_big_msg != BIG_MESSAGE_NONE) {
        big_msg_time += game.delta_t;
    }
    
    switch(cur_big_msg) {
    case BIG_MESSAGE_NONE: {
        break;
    } case BIG_MESSAGE_READY: {
        if(big_msg_time >= GAMEPLAY::BIG_MSG_READY_DUR) {
            cur_big_msg = BIG_MESSAGE_GO;
            big_msg_time = 0.0f;
        }
        break;
    } case BIG_MESSAGE_GO: {
        if(big_msg_time >= GAMEPLAY::BIG_MSG_GO_DUR) {
            cur_big_msg = BIG_MESSAGE_NONE;
        }
        break;
    } case BIG_MESSAGE_MISSION_CLEAR: {
        if(big_msg_time >= GAMEPLAY::BIG_MSG_MISSION_CLEAR_DUR) {
            cur_big_msg = BIG_MESSAGE_NONE;
        }
        break;
    } case BIG_MESSAGE_MISSION_FAILED: {
        if(big_msg_time >= GAMEPLAY::BIG_MSG_MISSION_FAILED_DUR) {
            cur_big_msg = BIG_MESSAGE_NONE;
        }
        break;
    }
    }
    
    //Interlude.
    if(cur_interlude != INTERLUDE_NONE) {
        interlude_time += game.delta_t;
    }
    
    switch(cur_interlude) {
    case INTERLUDE_NONE: {
        break;
    } case INTERLUDE_READY: {
        if(interlude_time >= GAMEPLAY::BIG_MSG_READY_DUR) {
            cur_interlude = INTERLUDE_NONE;
            delta_t_mult = 1.0f;
            player_info[player_id].hud->gui.start_animation(
                GUI_MANAGER_ANIM_OUT_TO_IN,
                GAMEPLAY::AREA_INTRO_HUD_MOVE_TIME
            );
        }
        break;
    } case INTERLUDE_MISSION_END: {
        if(interlude_time >= GAMEPLAY::BIG_MSG_MISSION_CLEAR_DUR) {
            cur_interlude = INTERLUDE_NONE;
            delta_t_mult = 1.0f;
            leave(LEAVE_TO_END);
        }
        break;
    }
    }
    
    //Area title fade.
    area_title_fade_timer.tick(game.delta_t);
    
    //Fade.
    game.fade_mgr.tick(game.delta_t);
}


/* ----------------------------------------------------------------------------
 * Checks if the mission goal has been met.
 */
bool gameplay_state::is_mission_clear_met() {
    return game.mission_goals[game.cur_area_data.mission.goal]->is_met(this);
}


/* ----------------------------------------------------------------------------
 * Checks if a mission fail condition has been met.
 * reason:
 *   The reason gets returned here, if any.
 */
bool gameplay_state::is_mission_fail_met(MISSION_FAIL_CONDITIONS* reason) {
    for(size_t f = 0; f < game.mission_fail_conds.size(); ++f) {
        if(
            has_flag(
                game.cur_area_data.mission.fail_conditions,
                get_index_bitmask(f)
            )
        ) {
            if(game.mission_fail_conds[f]->is_met(this)) {
                *reason = (MISSION_FAIL_CONDITIONS) f;
                return true;
            }
        }
    }
    return false;
}


/* ----------------------------------------------------------------------------
 * Handles the logic required to tick a specific mob and its interactions
 * with other mobs.
 * m_ptr:
 *   Mob to process.
 * m:
 *   Index of the mob.
 */
void gameplay_state::process_mob_interactions(mob* m_ptr, size_t m) {
    vector<pending_intermob_event> pending_intermob_events;
    mob_state* state_before = m_ptr->fsm.cur_state;
    
    size_t n_mobs = mobs.all.size();
    for(size_t m2 = 0; m2 < n_mobs; ++m2) {
        if(m == m2) continue;
        
        mob* m2_ptr = mobs.all[m2];
        if(m2_ptr->to_delete) continue;
        if(m2_ptr->is_stored_inside_mob()) continue;
        
        dist d(m_ptr->pos, m2_ptr->pos);
        
        if(game.perf_mon) {
            game.perf_mon->start_measurement("Objects -- Touching others");
        }
        
        if(d <= m_ptr->max_span + m2_ptr->max_span) {
            //Only check if their radii or hitboxes
            //can (theoretically) reach each other.
            process_mob_touches(m_ptr, m2_ptr, m, m2, d);
            
        }
        
        if(game.perf_mon) {
            game.perf_mon->finish_measurement();
            game.perf_mon->start_measurement("Objects -- Reaches");
        }
        
        if(
            m2_ptr->health != 0 && m_ptr->near_reach != INVALID &&
            !m2_ptr->has_invisibility_status
        ) {
            process_mob_reaches(
                m_ptr, m2_ptr, m, m2, d, pending_intermob_events
            );
        }
        
        if(game.perf_mon) {
            game.perf_mon->finish_measurement();
            game.perf_mon->start_measurement("Objects -- Misc. interactions");
        }
        
        process_mob_misc_interactions(
            m_ptr, m2_ptr, m, m2, d, pending_intermob_events
        );
        
        if(game.perf_mon) {
            game.perf_mon->finish_measurement();
        }
    }
    
    if(game.perf_mon) {
        game.perf_mon->start_measurement("Objects -- Interaction results");
    }
    
    //Check the pending inter-mob events.
    sort(
        pending_intermob_events.begin(), pending_intermob_events.end(),
    [m_ptr] (pending_intermob_event e1, pending_intermob_event e2) -> bool {
        return
        (
            e1.d.to_float() -
            (m_ptr->radius + e1.mob_ptr->radius)
        ) < (
            e2.d.to_float() -
            (m_ptr->radius + e2.mob_ptr->radius)
        );
    }
    );
    
    for(size_t e = 0; e < pending_intermob_events.size(); ++e) {
        if(m_ptr->fsm.cur_state != state_before) {
            //We can't go on, since the new state might not even have the
            //event, and the reaches could've also changed.
            break;
        }
        if(!pending_intermob_events[e].event_ptr) continue;
        pending_intermob_events[e].event_ptr->run(
            m_ptr, (void*) pending_intermob_events[e].mob_ptr
        );
        
    }
    
    if(game.perf_mon) {
        game.perf_mon->finish_measurement();
    }
}


/* ----------------------------------------------------------------------------
 * Handles the logic between m_ptr and m2_ptr regarding miscellaneous things.
 * m_ptr:
 *   Mob that's being processed.
 * m2_ptr:
 *   Check against this mob.
 * m:
 *   Index of the mob being processed.
 * m2:
 *   Index of the mob to check against.
 * d:
 *   Distance between the two.
 * pending_intermob_events:
 *   Vector of events to be processed.
 */
void gameplay_state::process_mob_misc_interactions(
    mob* m_ptr, mob* m2_ptr, const size_t m, const size_t m2, dist &d,
    vector<pending_intermob_event> &pending_intermob_events
) {
    //Find a carriable mob to grab.
    mob_event* nco_event =
        m_ptr->fsm.get_event(MOB_EV_NEAR_CARRIABLE_OBJECT);
    if(
        nco_event &&
        m2_ptr->carry_info &&
        !m2_ptr->carry_info->is_full()
    ) {
        dist d_between = m_ptr->get_distance_between(m2_ptr, &d);
        
    for (size_t p = 0; p < MAX_PLAYERS;++p){
         if(player_info[p].cur_leader_ptr == NULL) continue;
        if(d_between <= task_range(m_ptr,p)) {
            pending_intermob_events.push_back(
                pending_intermob_event(d_between, nco_event, m2_ptr)
            );
        }
        }
    }
    
    //Find a tool mob.
    mob_event* nto_event =
        m_ptr->fsm.get_event(MOB_EV_NEAR_TOOL);
    if(
        nto_event &&
        typeid(*m2_ptr) == typeid(tool)
    ) {
        dist d_between = m_ptr->get_distance_between(m2_ptr, &d);

    for (size_t p = 0; p < MAX_PLAYERS;++p){
         if(player_info[p].cur_leader_ptr == NULL) continue;
        if(d_between <= task_range(m_ptr,p)) {
            tool* too_ptr = (tool*) m2_ptr;
            if(too_ptr->reserved && too_ptr->reserved != m_ptr) {
                //Another Pikmin is already going for it. Ignore it.
            } else {
                pending_intermob_events.push_back(
                    pending_intermob_event(d_between, nto_event, m2_ptr)
                );
            }
        }
    }
    }
    
    //Find a group task mob.
    mob_event* ngto_event =
        m_ptr->fsm.get_event(MOB_EV_NEAR_GROUP_TASK);
    if(
        ngto_event &&
        m2_ptr->health > 0 &&
        typeid(*m2_ptr) == typeid(group_task)
    ) {
        dist d_between = m_ptr->get_distance_between(m2_ptr, &d);
        for (size_t p = 0; p < MAX_PLAYERS;++p){
            if(player_info[p].cur_leader_ptr == NULL) continue;
        if(d_between <= task_range(m_ptr,p)) {
            group_task* tas_ptr = (group_task*) m2_ptr;
            group_task::group_task_spot* free_spot = tas_ptr->get_free_spot();
            if(!free_spot) {
                //There are no free spots here. Ignore it.
            } else {
                pending_intermob_events.push_back(
                    pending_intermob_event(d_between, ngto_event, m2_ptr)
                );
            }
        }
        
        }
    }
    
    //"Bumped" by the active leader being nearby.
    mob_event* touch_le_ev =
        m_ptr->fsm.get_event(MOB_EV_TOUCHED_ACTIVE_LEADER);

    for (size_t p = 0; p < MAX_PLAYERS;++p){
         if(player_info[p].cur_leader_ptr == NULL) continue;
    if(
        touch_le_ev &&
        m2_ptr == player_info[p].cur_leader_ptr &&
        //Small hack. This way,
        //Pikmin don't get bumped by leaders that are,
        //for instance, lying down.
        m2_ptr->fsm.cur_state->id == LEADER_STATE_ACTIVE &&
        d <= game.config.idle_bump_range
    ) {
        touch_le_ev->run(m_ptr, (void*) m2_ptr);
    }
    }
}


/* ----------------------------------------------------------------------------
 * Handles the logic between m_ptr and m2_ptr regarding everything involving
 * one being in the other's reach.
 * m_ptr:
 *   Mob that's being processed.
 * m2_ptr:
 *   Check against this mob.
 * m:
 *   Index of the mob being processed.
 * m2:
 *   Index of the mob to check against.
 * d:
 *   Distance between the two.
 * pending_intermob_events:
 *   Vector of events to be processed.
 */
void gameplay_state::process_mob_reaches(
    mob* m_ptr, mob* m2_ptr, const size_t m, const size_t m2, dist &d,
    vector<pending_intermob_event> &pending_intermob_events
) {
    //Check reaches.
    mob_event* obir_ev =
        m_ptr->fsm.get_event(MOB_EV_OBJECT_IN_REACH);
    mob_event* opir_ev =
        m_ptr->fsm.get_event(MOB_EV_OPPONENT_IN_REACH);
        
    if(!obir_ev && !opir_ev) return;
    
    mob_type::reach_struct* r_ptr =
        &m_ptr->type->reaches[m_ptr->near_reach];
        
    dist d_between = m_ptr->get_distance_between(m2_ptr, &d);
    float face_diff =
        get_angle_smallest_dif(
            m_ptr->angle,
            get_angle(m_ptr->pos, m2_ptr->pos)
        );
        
    bool in_reach =
        (
            d_between <= r_ptr->radius_1 &&
            face_diff <= r_ptr->angle_1 / 2.0
        );
    if(!in_reach) {
        in_reach =
            (
                d_between <= r_ptr->radius_2 &&
                face_diff <= r_ptr->angle_2 / 2.0
            );
    }
    
    if(in_reach) {
        if(obir_ev) {
            pending_intermob_events.push_back(
                pending_intermob_event(
                    d_between, obir_ev, m2_ptr
                )
            );
        }
        if(opir_ev && m_ptr->can_hunt(m2_ptr)) {
            pending_intermob_events.push_back(
                pending_intermob_event(
                    d_between, opir_ev, m2_ptr
                )
            );
        }
    }
}


/* ----------------------------------------------------------------------------
 * Handles the logic between m_ptr and m2_ptr regarding everything involving
 * one touching the other.
 * m_ptr:
 *   Mob that's being processed.
 * m2_ptr:
 *   Check against this mob.
 * m:
 *   Index of the mob being processed.
 * m2:
 *   Index of the mob to check against.
 * d:
 *   Distance between the two.
 */
void gameplay_state::process_mob_touches(
    mob* m_ptr, mob* m2_ptr, const size_t m, const size_t m2, dist &d
) {
    //Check if mob 1 should be pushed by mob 2.
    bool both_idle_pikmin =
        m_ptr->type->category->id == MOB_CATEGORY_PIKMIN &&
        m2_ptr->type->category->id == MOB_CATEGORY_PIKMIN &&
        (
            ((pikmin*) m_ptr)->fsm.cur_state->id == PIKMIN_STATE_IDLING ||
            ((pikmin*) m_ptr)->fsm.cur_state->id == PIKMIN_STATE_IDLING_H
        ) && (
            ((pikmin*) m2_ptr)->fsm.cur_state->id == PIKMIN_STATE_IDLING ||
            ((pikmin*) m2_ptr)->fsm.cur_state->id == PIKMIN_STATE_IDLING_H
        );
    bool ok_to_push = true;
    if(
        has_flag(m_ptr->flags, MOB_FLAG_INTANGIBLE) ||
        has_flag(m2_ptr->flags, MOB_FLAG_INTANGIBLE)
    ) {
        ok_to_push = false;
    } else if(!m_ptr->type->pushable) {
        ok_to_push = false;
    } else if(has_flag(m_ptr->flags, MOB_FLAG_UNPUSHABLE)) {
        ok_to_push = false;
    } else if(m_ptr->standing_on_mob == m2_ptr) {
        ok_to_push = false;
    }
    
    if(
        ok_to_push &&
        (m2_ptr->type->pushes || both_idle_pikmin) && (
            (
                m2_ptr->z < m_ptr->z + m_ptr->height &&
                m2_ptr->z + m2_ptr->height > m_ptr->z
            ) || (
                m_ptr->height == 0
            ) || (
                m2_ptr->height == 0
            )
        ) && !(
            //If they are both being carried by Pikmin, one of them
            //shouldn't push, otherwise the Pikmin
            //can get stuck in a deadlock.
            m_ptr->carry_info && m_ptr->carry_info->is_moving &&
            m2_ptr->carry_info && m2_ptr->carry_info->is_moving &&
            m < m2
        )
    ) {
        float push_amount = 0;
        float push_angle = 0;
        
        if(m2_ptr->type->pushes_with_hitboxes) {
            //Push with the hitboxes.
            
            sprite* s2_ptr = m2_ptr->get_cur_sprite();
            
            for(size_t h = 0; h < s2_ptr->hitboxes.size(); ++h) {
                hitbox* h_ptr = &s2_ptr->hitboxes[h];
                if(h_ptr->type == HITBOX_TYPE_DISABLED) continue;
                point h_pos(
                    m2_ptr->pos.x + (
                        h_ptr->pos.x * m2_ptr->angle_cos -
                        h_ptr->pos.y * m2_ptr->angle_sin
                    ),
                    m2_ptr->pos.y + (
                        h_ptr->pos.x * m2_ptr->angle_sin +
                        h_ptr->pos.y * m2_ptr->angle_cos
                    )
                );
                //It's more optimized to get the hitbox position here
                //instead of calling hitbox::get_cur_pos because
                //we already know the sine and cosine, so they don't
                //need to be re-calculated.
                
                dist hd(m_ptr->pos, h_pos);
                if(hd < m_ptr->radius + h_ptr->radius) {
                    float p =
                        fabs(
                            hd.to_float() - m_ptr->radius -
                            h_ptr->radius
                        );
                    if(push_amount == 0 || p > push_amount) {
                        push_amount = p;
                        push_angle = get_angle(h_pos, m_ptr->pos);
                    }
                }
            }
            
        } else {
            bool xy_collision = false;
            float temp_push_amount = 0;
            float temp_push_angle = 0;
            if(
                m_ptr->rectangular_dim.x != 0 &&
                m2_ptr->rectangular_dim.x != 0
            ) {
                //Rectangle vs rectangle.
                xy_collision =
                    rectangles_intersect(
                        m_ptr->pos, m_ptr->rectangular_dim, m_ptr->angle,
                        m2_ptr->pos, m2_ptr->rectangular_dim, m2_ptr->angle,
                        &temp_push_amount, &temp_push_angle
                    );
            } else if(m_ptr->rectangular_dim.x != 0) {
                //Rectangle vs circle.
                xy_collision =
                    circle_intersects_rectangle(
                        m2_ptr->pos, m2_ptr->radius,
                        m_ptr->pos, m_ptr->rectangular_dim,
                        m_ptr->angle, &temp_push_amount, &temp_push_angle
                    );
                temp_push_angle += TAU / 2.0f;
            } else if(m2_ptr->rectangular_dim.x != 0) {
                //Circle vs rectangle.
                xy_collision =
                    circle_intersects_rectangle(
                        m_ptr->pos, m_ptr->radius,
                        m2_ptr->pos, m2_ptr->rectangular_dim,
                        m2_ptr->angle, &temp_push_amount, &temp_push_angle
                    );
            } else {
                //Circle vs circle.
                xy_collision =
                    d <= (m_ptr->radius + m2_ptr->radius);
                if(xy_collision) {
                    //Only bother calculating if there's a collision.
                    temp_push_amount =
                        fabs(
                            d.to_float() - m_ptr->radius -
                            m2_ptr->radius
                        );
                    temp_push_angle = get_angle(m2_ptr->pos, m_ptr->pos);
                }
            }
            
            if(xy_collision) {
                push_amount = temp_push_amount;
                if(m2_ptr->type->pushes_softly) {
                    push_amount =
                        std::min(
                            push_amount,
                            (float) (MOB::PUSH_SOFTLY_AMOUNT * game.delta_t)
                        );
                }
                push_angle = temp_push_angle;
                if(both_idle_pikmin) {
                    //Lower the push.
                    //Basically, make PUSH_EXTRA_AMOUNT do all the work.
                    push_amount = 0.1f;
                    //Deviate the angle slightly. This way, if two Pikmin
                    //are in the same spot, they don't drag each other forever.
                    push_angle += 0.1f * (m > m2);
                } else if(
                    m_ptr->time_alive < MOB::PUSH_THROTTLE_TIMEOUT ||
                    m2_ptr->time_alive < MOB::PUSH_THROTTLE_TIMEOUT
                ) {
                    //If either the pushed mob or the pusher mob spawned
                    //recently, then throttle the push. This avoids stuff like
                    //an enemy spoil pushing said enemy with insane force.
                    //Especially if there are multiple spoils.
                    //Setting the amount to 0.1 means it'll only really use the
                    //push provided by MOB_PUSH_EXTRA_AMOUNT.
                    float time_factor =
                        std::min(m_ptr->time_alive, m2_ptr->time_alive);
                    push_amount *=
                        time_factor /
                        MOB::PUSH_THROTTLE_TIMEOUT *
                        MOB::PUSH_THROTTLE_FACTOR;
                        
                }
            }
        }
        
        //If the mob is inside the other,
        //it needs to be pushed out.
        if((push_amount / game.delta_t) > m_ptr->push_amount) {
            m_ptr->push_amount = push_amount / game.delta_t;
            m_ptr->push_angle = push_angle;
        }
    }
    
    
    //Check touches. This does not use hitboxes,
    //only the object radii (or rectangular width/height).
    mob_event* touch_op_ev =
        m_ptr->fsm.get_event(MOB_EV_TOUCHED_OPPONENT);
    mob_event* touch_ob_ev =
        m_ptr->fsm.get_event(MOB_EV_TOUCHED_OBJECT);
    if(touch_op_ev || touch_ob_ev) {
    
        bool z_touch;
        if(
            m_ptr->height == 0 ||
            m2_ptr->height == 0
        ) {
            z_touch = true;
        } else {
            z_touch =
                !(
                    (m2_ptr->z > m_ptr->z + m_ptr->height) ||
                    (m2_ptr->z + m2_ptr->height < m_ptr->z)
                );
        }
        
        bool xy_collision = false;
        if(
            m_ptr->rectangular_dim.x != 0 &&
            m2_ptr->rectangular_dim.x != 0
        ) {
            //Rectangle vs rectangle.
            xy_collision =
                rectangles_intersect(
                    m_ptr->pos, m_ptr->rectangular_dim, m_ptr->angle,
                    m2_ptr->pos, m2_ptr->rectangular_dim, m2_ptr->angle
                );
        } else if(m_ptr->rectangular_dim.x != 0) {
            //Rectangle vs circle.
            xy_collision =
                circle_intersects_rectangle(
                    m2_ptr->pos, m2_ptr->radius,
                    m_ptr->pos, m_ptr->rectangular_dim,
                    m_ptr->angle
                );
        } else if(m2_ptr->rectangular_dim.x != 0) {
            //Circle vs rectangle.
            xy_collision =
                circle_intersects_rectangle(
                    m_ptr->pos, m_ptr->radius,
                    m2_ptr->pos, m2_ptr->rectangular_dim,
                    m2_ptr->angle
                );
        } else {
            //Circle vs circle.
            xy_collision =
                d <= (m_ptr->radius + m2_ptr->radius);
        }
        
        if(
            z_touch && !has_flag(m2_ptr->flags, MOB_FLAG_INTANGIBLE) &&
            xy_collision
        ) {
            if(touch_ob_ev) {
                touch_ob_ev->run(m_ptr, (void*) m2_ptr);
            }
            if(touch_op_ev && m_ptr->can_hunt(m2_ptr)) {
                touch_op_ev->run(m_ptr, (void*) m2_ptr);
            }
        }
        
    }
    
    //Check hitbox touches.
    mob_event* hitbox_touch_an_ev =
        m_ptr->fsm.get_event(MOB_EV_HITBOX_TOUCH_A_N);
    mob_event* hitbox_touch_na_ev =
        m_ptr->fsm.get_event(MOB_EV_HITBOX_TOUCH_N_A);
    mob_event* hitbox_touch_nn_ev =
        m_ptr->fsm.get_event(MOB_EV_HITBOX_TOUCH_N_N);
    mob_event* hitbox_touch_eat_ev =
        m_ptr->fsm.get_event(MOB_EV_HITBOX_TOUCH_EAT);
    mob_event* hitbox_touch_haz_ev =
        m_ptr->fsm.get_event(MOB_EV_TOUCHED_HAZARD);
        
    sprite* s1_ptr = m_ptr->get_cur_sprite();
    sprite* s2_ptr = m2_ptr->get_cur_sprite();
    
    if(
        (
            hitbox_touch_an_ev || hitbox_touch_na_ev || hitbox_touch_nn_ev ||
            hitbox_touch_eat_ev
        ) &&
        s1_ptr && s2_ptr &&
        !s1_ptr->hitboxes.empty() && !s2_ptr->hitboxes.empty()
    ) {
    
        bool reported_an_ev = false;
        bool reported_na_ev = false;
        bool reported_nn_ev = false;
        bool reported_eat_ev = false;
        bool reported_haz_ev = false;
        
        for(size_t h1 = 0; h1 < s1_ptr->hitboxes.size(); ++h1) {
        
            hitbox* h1_ptr = &s1_ptr->hitboxes[h1];
            if(h1_ptr->type == HITBOX_TYPE_DISABLED) continue;
            
            for(size_t h2 = 0; h2 < s2_ptr->hitboxes.size(); ++h2) {
                hitbox* h2_ptr = &s2_ptr->hitboxes[h2];
                if(h2_ptr->type == HITBOX_TYPE_DISABLED) continue;
                
                //Get the real hitbox locations.
                point m1_h_pos =
                    h1_ptr->get_cur_pos(
                        m_ptr->pos, m_ptr->angle_cos, m_ptr->angle_sin
                    );
                point m2_h_pos =
                    h2_ptr->get_cur_pos(
                        m2_ptr->pos, m2_ptr->angle_cos, m2_ptr->angle_sin
                    );
                float m1_h_z = m_ptr->z + h1_ptr->z;
                float m2_h_z = m2_ptr->z + h2_ptr->z;
                
                bool collided = false;
                
                if(
                    (
                        m_ptr->holder.m == m2_ptr &&
                        m_ptr->holder.hitbox_nr == h2
                    ) || (
                        m2_ptr->holder.m == m_ptr &&
                        m2_ptr->holder.hitbox_nr == h1
                    )
                ) {
                    //Mobs held by a hitbox are obviously touching it.
                    collided = true;
                }
                
                if(!collided) {
                    bool z_collision;
                    if(h1_ptr->height == 0 || h2_ptr->height == 0) {
                        z_collision = true;
                    } else {
                        z_collision =
                            !(
                                (m2_h_z > m1_h_z + h1_ptr->height) ||
                                (m2_h_z + h2_ptr->height < m1_h_z)
                            );
                    }
                    
                    if(
                        z_collision &&
                        dist(m1_h_pos, m2_h_pos) <
                        (h1_ptr->radius + h2_ptr->radius)
                    ) {
                        collided = true;
                    }
                }
                
                if(!collided) continue;
                
                //Collision confirmed!
                
                if(
                    hitbox_touch_an_ev && !reported_an_ev &&
                    h1_ptr->type == HITBOX_TYPE_ATTACK &&
                    h2_ptr->type == HITBOX_TYPE_NORMAL
                ) {
                    hitbox_interaction ev_info =
                        hitbox_interaction(
                            m2_ptr, h1_ptr, h2_ptr
                        );
                        
                    hitbox_touch_an_ev->run(
                        m_ptr, (void*) &ev_info
                    );
                    reported_an_ev = true;
                    
                    //Re-fetch the other events, since this event
                    //could have triggered a state change.
                    hitbox_touch_eat_ev =
                        m_ptr->fsm.get_event(MOB_EV_HITBOX_TOUCH_EAT);
                    hitbox_touch_haz_ev =
                        m_ptr->fsm.get_event(MOB_EV_TOUCHED_HAZARD);
                    hitbox_touch_na_ev =
                        m_ptr->fsm.get_event(MOB_EV_HITBOX_TOUCH_N_A);
                    hitbox_touch_nn_ev =
                        m_ptr->fsm.get_event(MOB_EV_HITBOX_TOUCH_N_N);
                }
                
                if(
                    hitbox_touch_nn_ev && !reported_nn_ev &&
                    h1_ptr->type == HITBOX_TYPE_NORMAL &&
                    h2_ptr->type == HITBOX_TYPE_NORMAL
                ) {
                    hitbox_interaction ev_info =
                        hitbox_interaction(
                            m2_ptr, h1_ptr, h2_ptr
                        );
                        
                    hitbox_touch_nn_ev->run(
                        m_ptr, (void*) &ev_info
                    );
                    reported_nn_ev = true;
                    
                    //Re-fetch the other events, since this event
                    //could have triggered a state change.
                    hitbox_touch_eat_ev =
                        m_ptr->fsm.get_event(MOB_EV_HITBOX_TOUCH_EAT);
                    hitbox_touch_haz_ev =
                        m_ptr->fsm.get_event(MOB_EV_TOUCHED_HAZARD);
                    hitbox_touch_na_ev =
                        m_ptr->fsm.get_event(MOB_EV_HITBOX_TOUCH_N_A);
                    hitbox_touch_an_ev =
                        m_ptr->fsm.get_event(MOB_EV_HITBOX_TOUCH_A_N);
                }
                
                if(
                    h1_ptr->type == HITBOX_TYPE_NORMAL &&
                    h2_ptr->type == HITBOX_TYPE_ATTACK
                ) {
                    //Confirmed damage.
                    
                    //Hazard resistance check.
                    if(
                        !h2_ptr->hazards.empty() &&
                        m_ptr->is_resistant_to_hazards(h2_ptr->hazards)
                    ) {
                        continue;
                    }
                    
                    //Should this mob even attack this other mob?
                    if(!m2_ptr->can_hurt(m_ptr)) {
                        continue;
                    }
                }
                
                //Check if m2 is under any status effect
                //that disables attacks.
                bool disable_attack_status = false;
                for(size_t s = 0; s < m2_ptr->statuses.size(); ++s) {
                    if(m2_ptr->statuses[s].type->disables_attack) {
                        disable_attack_status = true;
                        break;
                    }
                }
                
                //First, the "touched eat hitbox" event.
                if(
                    hitbox_touch_eat_ev &&
                    !reported_eat_ev &&
                    !disable_attack_status &&
                    h1_ptr->type == HITBOX_TYPE_NORMAL &&
                    m2_ptr->chomping_mobs.size() <
                    m2_ptr->chomp_max &&
                    find(
                        m2_ptr->chomp_body_parts.begin(),
                        m2_ptr->chomp_body_parts.end(),
                        h2_ptr->body_part_index
                    ) !=
                    m2_ptr->chomp_body_parts.end()
                ) {
                    hitbox_touch_eat_ev->run(
                        m_ptr,
                        (void*) m2_ptr,
                        (void*) h2_ptr
                    );
                    reported_eat_ev = true;
                    
                    //Re-fetch the other events, since this event
                    //could have triggered a state change.
                    hitbox_touch_haz_ev =
                        m_ptr->fsm.get_event(MOB_EV_TOUCHED_HAZARD);
                    hitbox_touch_na_ev =
                        m_ptr->fsm.get_event(MOB_EV_HITBOX_TOUCH_N_A);
                }
                
                //"Touched hazard" event.
                if(
                    hitbox_touch_haz_ev &&
                    !reported_haz_ev &&
                    !disable_attack_status &&
                    h1_ptr->type == HITBOX_TYPE_NORMAL &&
                    h2_ptr->type == HITBOX_TYPE_ATTACK &&
                    !h2_ptr->hazards.empty()
                ) {
                    for(
                        size_t h = 0;
                        h < h2_ptr->hazards.size(); ++h
                    ) {
                        hitbox_interaction ev_info =
                            hitbox_interaction(
                                m2_ptr, h1_ptr, h2_ptr
                            );
                        hitbox_touch_haz_ev->run(
                            m_ptr,
                            (void*) h2_ptr->hazards[h],
                            (void*) &ev_info
                        );
                    }
                    reported_haz_ev = true;
                    
                    //Re-fetch the other events, since this event
                    //could have triggered a state change.
                    hitbox_touch_na_ev =
                        m_ptr->fsm.get_event(MOB_EV_HITBOX_TOUCH_N_A);
                }
                
                //"Normal hitbox touched attack hitbox" event.
                if(
                    hitbox_touch_na_ev &&
                    !reported_na_ev &&
                    !disable_attack_status &&
                    h1_ptr->type == HITBOX_TYPE_NORMAL &&
                    h2_ptr->type == HITBOX_TYPE_ATTACK
                ) {
                    hitbox_interaction ev_info =
                        hitbox_interaction(
                            m2_ptr, h1_ptr, h2_ptr
                        );
                    hitbox_touch_na_ev->run(
                        m_ptr, (void*) &ev_info
                    );
                    reported_na_ev = true;
                    
                }
            }
        }
    }
}<|MERGE_RESOLUTION|>--- conflicted
+++ resolved
@@ -140,11 +140,7 @@
  * delta_t:
  *   How long the frame's tick is, in seconds.
  */
-<<<<<<< HEAD
 void gameplay_state::do_aesthetic_logic(const size_t &player_id,const float delta_t) {
-=======
-void gameplay_state::do_aesthetic_logic(const float delta_t) {
->>>>>>> 02a3f59c
     //Leader stuff.
 
     for (size_t p = 0; p < MAX_PLAYERS; ++p){
@@ -447,7 +443,6 @@
     );
     mouse_cursor_speed =
         mouse_cursor_speed * delta_t* game.options.cursor_speed;
-<<<<<<< HEAD
     if(game.options.mouse_moves_cursor[player_id]){
     player_info[player_id].leader_cursor_w = game.mouse_cursor.w_pos;
     }else{
@@ -459,12 +454,7 @@
         );
     }
     float cursor_angle = get_angle(player_info[player_id].cur_leader_ptr->pos, player_info[player_id].leader_cursor_w);
-=======
-        
-    leader_cursor_w = game.mouse_cursor.w_pos;
-    
-    float cursor_angle = get_angle(cur_leader_ptr->pos, leader_cursor_w);
->>>>>>> 02a3f59c
+
     
     dist leader_to_cursor_dist(player_info[player_id].cur_leader_ptr->pos, player_info[player_id].leader_cursor_w);
     if(leader_to_cursor_dist > game.config.cursor_max_dist) {
@@ -479,19 +469,11 @@
         if(mouse_cursor_speed.x != 0 || mouse_cursor_speed.y != 0) {
             //If we're speeding the mouse cursor (via analog stick),
             //don't let it go beyond the edges.
-<<<<<<< HEAD
             player_info[player_id].leader_cursor_w = player_info[player_id].leader_cursor_w;
             player_info[player_id].leader_cursor_s = player_info[player_id].leader_cursor_w;
             al_transform_coordinates(
                 &player_info[player_id].world_to_screen_transform,
                 &player_info[player_id].leader_cursor_s.x, &player_info[player_id].leader_cursor_s.y
-=======
-            game.mouse_cursor.w_pos = leader_cursor_w;
-            game.mouse_cursor.s_pos = game.mouse_cursor.w_pos;
-            al_transform_coordinates(
-                &game.world_to_screen_transform,
-                &game.mouse_cursor.s_pos.x, &game.mouse_cursor.s_pos.y
->>>>>>> 02a3f59c
             );
         }
     }
@@ -591,21 +573,12 @@
         mouse_cursor_speed =
             mouse_cursor_speed * delta_t* game.options.cursor_speed;
             
-<<<<<<< HEAD
         player_info[p].leader_cursor_s += mouse_cursor_speed;
         
         player_info[p].leader_cursor_w = player_info[p].leader_cursor_s;
         al_transform_coordinates(
             &player_info[p].screen_to_world_transform,
             &player_info[p].leader_cursor_w.x, &player_info[p].leader_cursor_w.y
-=======
-        game.mouse_cursor.s_pos += mouse_cursor_speed;
-        
-        game.mouse_cursor.w_pos = game.mouse_cursor.s_pos;
-        al_transform_coordinates(
-            &game.screen_to_world_transform,
-            &game.mouse_cursor.w_pos.x, &game.mouse_cursor.w_pos.y
->>>>>>> 02a3f59c
         );
         }
         area_time_passed += delta_t;
