/*
 * Copyright (c) Andre 'Espyo' Silva 2013.
 * The following source file belongs to the open-source project Pikifen.
 * Please read the included README and LICENSE files for more information.
 * Pikmin is copyright (c) Nintendo.
 *
 * === FILE DESCRIPTION ===
 * Gameplay state class and
 * gameplay state-related functions.
 */

#include <algorithm>

#include <allegro5/allegro_native_dialog.h>

#include "gameplay.h"

#include "../../drawing.h"
#include "../../functions.h"
#include "../../game.h"
#include "../../libs/data_file.h"
#include "../../load.h"
#include "../../misc_structs.h"
#include "../../mobs/converter.h"
#include "../../mobs/pile.h"
#include "../../mobs/resource.h"
#include "../../utils/string_utils.h"


namespace GAMEPLAY {
//How long the HUD moves for when the area is entered.
const float AREA_INTRO_HUD_MOVE_TIME = 3.0f;
//How long it takes for the area name to fade away, in-game.
const float AREA_TITLE_FADE_DURATION = 3.0f;
//How long the "Go!" big message lasts for.
const float BIG_MSG_GO_DUR = 1.5f;
//What text to show in the "Go!" big message.
const string BIG_MSG_GO_TEXT = "GO!";
//How long the "Mission clear!" big message lasts for.
const float BIG_MSG_MISSION_CLEAR_DUR = 4.5f;
//What text to show in the "Mission clear!" big message.
const string BIG_MSG_MISSION_CLEAR_TEXT = "MISSION CLEAR!";
//How long the "Mission failed..." big message lasts for.
const float BIG_MSG_MISSION_FAILED_DUR = 4.5f;
//What text to show in the "Mission failed..." big message.
const string BIG_MSG_MISSION_FAILED_TEXT = "MISSION FAILED...";
//How long the "Ready?" big message lasts for.
const float BIG_MSG_READY_DUR = 2.5f;
//What text to show in the "Ready?" big message.
const string BIG_MSG_READY_TEXT = "READY?";
//Something is only considered off-camera if it's beyond this extra margin.
const float CAMERA_BOX_MARGIN = 128.0f;
//Dampen the camera's movements by this much.
const float CAMERA_SMOOTHNESS_MULT = 4.5f;
//Opacity of the collision bubbles in the maker tool.
const unsigned char COLLISION_OPACITY = 192;
//Width and height of the fog bitmap.
const int FOG_BITMAP_SIZE = 128;
//How long the HUD moves for when a menu is entered.
const float MENU_ENTRY_HUD_MOVE_TIME = 0.4f;
//How long the HUD moves for when a menu is exited.
const float MENU_EXIT_HUD_MOVE_TIME = 0.5f;
//Opacity of the throw preview.
const unsigned char PREVIEW_OPACITY = 160;
//Scale of the throw preview's effect texture.
const float PREVIEW_TEXTURE_SCALE = 20.0f;
//Time multiplier for the throw preview's effect texture animation.
const float PREVIEW_TEXTURE_TIME_MULT = 20.0f;
//How frequently should a replay state be saved.
const float REPLAY_SAVE_FREQUENCY = 1.0f;
//Swarming arrows move these many units per second.
const float SWARM_ARROW_SPEED = 400.0f;
//Tree shadows sway this much away from their neutral position.
const float TREE_SHADOW_SWAY_AMOUNT = 8.0f;
//Tree shadows sway this much per second (TAU = full back-and-forth cycle).
const float TREE_SHADOW_SWAY_SPEED = TAU / 8;
}

/*
Creates the Mission Info struct
*/
mission_info_struct::mission_info_struct():

    mission_required_mob_amount(0),
    pikmin_born(0),
    pikmin_deaths(0),
    treasures_collected(0),
    treasures_total(0),
    goal_treasures_collected(0),
    goal_treasures_total(0),
    treasure_points_collected(0),
    treasure_points_total(0),
    enemy_deaths(0),
    enemy_total(0),
    enemy_points_collected(0),
    enemy_points_total(0),
    mission_fail_reason((MISSION_FAIL_CONDITIONS) INVALID),
    mission_score(0),
    old_mission_score(0),
    mission_score_cur_text(nullptr),
    old_mission_goal_cur(0),
    mission_goal_cur_text(nullptr),
    old_mission_fail_1_cur(0),
    mission_fail_1_cur_text(nullptr),
    old_mission_fail_2_cur(0),
    mission_fail_2_cur_text(nullptr),
    cur_leaders_in_mission_exit(0),
    nr_living_leaders(0),
    leaders_kod(0),
    starting_nr_of_leaders(0),
    goal_indicator_ratio(0.0f),
    fail_1_indicator_ratio(0.0f),
    fail_2_indicator_ratio(0.0f),
    score_indicator(0.0f)
{

};
/*
Creates the Player Info struct
*/
player_info_struct::player_info_struct():
    bmp(nullptr),
    closest_group_member_distant(false),
    cur_leader_nr(0),
    cur_leader_ptr(NULL),
    hud(nullptr),
    leader_cursor_sector(nullptr),
    msg_box(nullptr),
    selected_spray(0),
    swarm_angle(0),
    swarm_magnitude(0.0f),
    throw_dest_mob(nullptr),
    throw_dest_sector(nullptr),
    close_to_interactable_to_use(nullptr),
    close_to_nest_to_open(nullptr),
    close_to_pikmin_to_pluck(nullptr),
    close_to_ship_to_heal(nullptr),
    cursor_height_diff_light(0.0f),
<<<<<<< HEAD
=======
    is_input_allowed(false),
    lightmap_bmp(nullptr),
>>>>>>> 02a3f59c
    onion_menu(nullptr),
    swarm_cursor(false){
    closest_group_member[BUBBLE_PREVIOUS] = NULL;
    closest_group_member[BUBBLE_CURRENT] = NULL;
    closest_group_member[BUBBLE_NEXT] = NULL;
};

/* ----------------------------------------------------------------------------
 * Creates the "gameplay" state.
 */
gameplay_state::gameplay_state() :
    game_state(),
    after_hours(false),
    area_time_passed(0.0f),
    area_title_fade_timer(GAMEPLAY::AREA_TITLE_FADE_DURATION),
    bmp_fog(nullptr),
    day(1),
    day_minutes(0.0f),
    delta_t_mult(1.0f),
    gameplay_time_passed(0.0f),
    next_mob_id(0),
    particles(0),
    precipitation(0),

    loading(false),
    unloading(false),
    went_to_results(false),
    cur_interlude(INTERLUDE_NONE),
    interlude_time(0.0f),
    cur_big_msg(BIG_MESSAGE_NONE),
    big_msg_time(0.0f),


    is_input_allowed(false),
    lightmap_bmp(nullptr),
    pause_menu(nullptr),
    paused(false),
    ready_for_input(false) {
        
}


/* ----------------------------------------------------------------------------
 * Changes the amount of sprays of a certain type the player owns.
 * It also animates the correct HUD item, if any.
 * type_nr:
 *   Number of the spray type.
 * amount:
 *   Amount to change by.
 */
void gameplay_state::change_spray_count(
    const size_t type_nr, signed int amount, const size_t team_id,
    const size_t player_id
) {
    team_info[team_id].spray_stats[type_nr].nr_sprays =
        std::max(
            (signed int) team_info[team_id].spray_stats[type_nr].nr_sprays + amount,
            (signed int) 0
        );
        
    gui_item* spray_hud_item = NULL;
    if(game.spray_types.size() > 2) {
        if(player_info[player_id].selected_spray == type_nr) {
            spray_hud_item = player_info[player_id].hud->spray_1_amount;
        }
    } else {
        if(type_nr == 0) {
            spray_hud_item = player_info[player_id].hud->spray_1_amount;
        } else {
            spray_hud_item = player_info[player_id].hud->spray_2_amount;
        }
    }
    if(spray_hud_item) {
        spray_hud_item->start_juice_animation(
            gui_item::JUICE_TYPE_GROW_TEXT_ELASTIC_HIGH
        );
    }
}


/* ----------------------------------------------------------------------------
 * Draw the gameplay.
 */
void gameplay_state::do_drawing() {
    vector<int> ap;
   int max_players = 0;
    for(size_t p = 0; p<MAX_PLAYERS;++p){
        if(player_info[p].cur_leader_ptr == NULL) continue;
        do_game_drawing(p,player_info[p].bmp,&player_info[p].world_to_screen_transform);
        max_players+= 1;
        ap.push_back(p);
    }
    al_set_target_backbuffer(game.display);
    switch (max_players) {
	case 1: {

		al_clear_to_color(game.cur_area_data.bg_color);
        draw_bitmap(player_info[ap[0]].bmp, point(game.win_w* 0.5, game.win_h* 0.5), point(game.win_w, game.win_h), 0);
		break;
	}
	case 2: {
		al_clear_to_color(game.cur_area_data.bg_color);
		draw_bitmap(player_info[ap[0]].bmp, point(game.win_w * 0.5, game.win_h * 0.25), point(game.win_w * 0.48, game.win_h * 0.48), 0);
		draw_bitmap(player_info[ap[1]].bmp, point(game.win_w * 0.5, game.win_h * 0.75), point(game.win_w * 0.48, game.win_h * 0.48), 0);
	
		break;
	}
	case 3: {
		al_clear_to_color(game.cur_area_data.bg_color);
		draw_bitmap(player_info[ap[0]].bmp, point(game.win_w * 0.25, game.win_h * 0.25), point(game.win_w * 0.48, game.win_h * 0.48), 0);
		draw_bitmap(player_info[ap[1]].bmp, point(game.win_w * 0.75, game.win_h * 0.25), point(game.win_w * 0.48, game.win_h * 0.48), 0);
		draw_bitmap(player_info[ap[2]].bmp, point(game.win_w * 0.25, game.win_h * 0.75), point(game.win_w * 0.48, game.win_h * 0.48), 0);
	
		break;
	}
	case 4: {

		al_clear_to_color(game.cur_area_data.bg_color);
		draw_bitmap(player_info[ap[0]].bmp, point(game.win_w * 0.25, game.win_h * 0.25), point(game.win_w * 0.48, game.win_h * 0.48), 0);
		draw_bitmap(player_info[ap[1]].bmp, point(game.win_w * 0.75, game.win_h * 0.25), point(game.win_w * 0.48, game.win_h * 0.48), 0);
		draw_bitmap(player_info[ap[2]].bmp, point(game.win_w * 0.25, game.win_h * 0.75), point(game.win_w * 0.48, game.win_h * 0.48), 0);
		draw_bitmap(player_info[ap[3]].bmp, point(game.win_w * 0.75, game.win_h * 0.75), point(game.win_w * 0.48, game.win_h * 0.48), 0);
	
		break;
	}
    }

    al_flip_display();
    if(game.perf_mon) {
        game.perf_mon->leave_state();
    }
}


/* ----------------------------------------------------------------------------
 * Tick the gameplay logic by one frame.
 */
void gameplay_state::do_logic() {
    if(game.perf_mon) {
        if(is_input_allowed) {
            //The first frame will have its speed all broken,
            //because of the long loading time that came before it.
            game.perf_mon->set_paused(false);
            game.perf_mon->enter_state(PERF_MON_STATE_FRAME);
        } else {
            game.perf_mon->set_paused(true);
        }
    }
    
    float regular_delta_t = game.delta_t;
    
    if(game.maker_tools.change_speed) {
        game.delta_t *= game.maker_tools.change_speed_mult;
    }
    
    //Controls.
    vector<player_action> player_actions = game.controls.new_frame();
    for(size_t a = 0; a < player_actions.size(); ++a) {
        int player_id = player_actions[a].player_id;
        if(player_info[player_id].cur_leader_ptr == NULL) continue;
        if(!is_input_allowed) continue;
        handle_player_action(player_actions[a]);
        if(player_info[player_id].onion_menu) player_info[player_id].onion_menu->handle_player_action(player_actions[a]);
        if(pause_menu) pause_menu->handle_player_action(player_actions[a]);
    }
    
    //Game logic.
    if(!paused) {
        game.statistics.gameplay_time += regular_delta_t;
        do_gameplay_logic(game.delta_t* delta_t_mult);
    }
    
    for (size_t p = 0; p < MAX_PLAYERS;++p){
         if(player_info[p].cur_leader_ptr == NULL) continue;
        do_menu_logic(p);
    }
    do_aesthetic_logic(0,game.delta_t* delta_t_mult);
}


/* ----------------------------------------------------------------------------
 * Ends the currently ongoing mission.
 * cleared:
 *   Did the player reach the goal?
 */
void gameplay_state::end_mission(const bool cleared) {
    if(cur_interlude != INTERLUDE_NONE) {
        return;
    }
    cur_interlude = INTERLUDE_MISSION_END;
    interlude_time = 0.0f;
    delta_t_mult = 0.5f;
    for (int p = 0; p <MAX_PLAYERS; ++p){
        player_info[p].leader_movement.reset(); //TODO replace with a better solution.
    
    //Zoom in on the reason, if possible.
    point new_cam_pos = player_info[p].cam.target_pos;
    float new_cam_zoom = player_info[p].cam.target_zoom;
    
    if(cleared) {
        mission_goal* goal =
            game.mission_goals[game.cur_area_data.mission.goal];
        if(goal->get_end_zoom_data(this, &new_cam_pos, &new_cam_zoom)) {
            player_info[p].cam.target_pos = new_cam_pos;
            player_info[p].cam.target_zoom = new_cam_zoom;
        }
        
    } else {
        mission_fail* cond =
            game.mission_fail_conds[mission_info[0].mission_fail_reason];
        if(cond->get_end_zoom_data(this, &new_cam_pos, &new_cam_zoom)) {
            player_info[p].cam.target_pos = new_cam_pos;
            player_info[p].cam.target_zoom = new_cam_zoom;
        }
    }
    }
    if(cleared) {
        cur_big_msg = BIG_MESSAGE_MISSION_CLEAR;
    } else {
        cur_big_msg = BIG_MESSAGE_MISSION_FAILED;
    }
    big_msg_time = 0.0f;

    for (int p = 0; p <MAX_PLAYERS; ++p){
        if(player_info[p].cur_leader_ptr == NULL) continue;
        player_info[p].hud->gui.start_animation(
        GUI_MANAGER_ANIM_IN_TO_OUT,
        GAMEPLAY::MENU_ENTRY_HUD_MOVE_TIME
    );
    }
}


/* ----------------------------------------------------------------------------
 * Code to run when the state is entered, be it from the area menu, be it
 * from the result menu's "keep playing" option.
 */
void gameplay_state::enter() {
    update_transformations();
    
    for (int p = 0; p <MAX_PLAYERS; ++p){
    mission_info[0].last_enemy_killed_pos = point(LARGE_FLOAT, LARGE_FLOAT);
    mission_info[0].last_hurt_leader_pos = point(LARGE_FLOAT, LARGE_FLOAT);
    mission_info[0].last_pikmin_born_pos = point(LARGE_FLOAT, LARGE_FLOAT);
    mission_info[0].last_pikmin_death_pos = point(LARGE_FLOAT, LARGE_FLOAT);
    mission_info[0].last_ship_that_got_treasure_pos = point(LARGE_FLOAT, LARGE_FLOAT);
    
    mission_info[0].mission_fail_reason = (MISSION_FAIL_CONDITIONS) INVALID;
    mission_info[0].goal_indicator_ratio = 0.0f;
    mission_info[0].fail_1_indicator_ratio = 0.0f;
    mission_info[0].fail_2_indicator_ratio = 0.0f;
    mission_info[0].score_indicator = 0.0f;
    }
    paused = false;
    cur_interlude = INTERLUDE_READY;
    interlude_time = 0.0f;
    cur_big_msg = BIG_MESSAGE_READY;
    big_msg_time = 0.0f;
    delta_t_mult = 0.5f;
    
    if(!game.states.area_ed->quick_play_area_path.empty()) {
        //If this is an area editor quick play, skip the "Ready..." interlude.
        interlude_time = GAMEPLAY::BIG_MSG_READY_DUR;
        big_msg_time = GAMEPLAY::BIG_MSG_READY_DUR;
    }
    
    for (int p = 0; p <MAX_PLAYERS; ++p){
        if(player_info[p].cur_leader_ptr == NULL) continue;
        player_info[p].hud->gui.hide_items();
    }
    if(went_to_results) {
        game.fade_mgr.start_fade(true, nullptr);
        if(pause_menu) {
            pause_menu->to_delete = true;
        }
    }
    
    ready_for_input = false;
    
    game.mouse_cursor.reset();
<<<<<<< HEAD
    player_info[0].leader_cursor_w = game.mouse_cursor.w_pos;
    player_info[0].leader_cursor_s = game.mouse_cursor.s_pos;
=======
    leader_cursor_w = game.mouse_cursor.w_pos;
    leader_cursor_s = game.mouse_cursor.s_pos;
    
    notification.reset();
>>>>>>> 02a3f59c
    
    notification.reset();
    for (int p = 0; p <MAX_PLAYERS; ++p){
        if(player_info[p].cur_leader_ptr == NULL) continue;
        
        if(player_info[p].cur_leader_ptr) {
            player_info[p].cur_leader_ptr->stop_whistling();
        }
        player_info[p].update_closest_group_members();
    }
}


/* ----------------------------------------------------------------------------
 * Generates the bitmap that'll draw the fog fade effect.
 * near_radius:
 *   Until this radius, the fog is not present.
 * far_radius:
 *   From this radius on, the fog is fully dense.
 */
ALLEGRO_BITMAP* gameplay_state::generate_fog_bitmap(
    const float near_radius, const float far_radius
) {
    if(far_radius == 0) return NULL;
    
    ALLEGRO_BITMAP* bmp =
        al_create_bitmap(GAMEPLAY::FOG_BITMAP_SIZE, GAMEPLAY::FOG_BITMAP_SIZE);
        
    ALLEGRO_LOCKED_REGION* region =
        al_lock_bitmap(
            bmp, ALLEGRO_PIXEL_FORMAT_ABGR_8888_LE, ALLEGRO_LOCK_WRITEONLY
        );
    unsigned char* row = (unsigned char*) region->data;
    
    //We need to draw a radial gradient to represent the fog.
    //Between the center and the "near" radius, the opacity is 0%.
    //From there to the edge, the opacity fades to 100%.
    //Because the every quadrant of the image is the same, just mirrored,
    //we only need to process the pixels on the top-left quadrant and then
    //apply them to the respective pixels on the other quadrants as well.
    
    //This is where the "near" section of the fog is.
    float near_ratio = near_radius / far_radius;
    
#define fill_pixel(x, row) \
    row[(x) * 4 + 0] = 255; \
    row[(x) * 4 + 1] = 255; \
    row[(x) * 4 + 2] = 255; \
    row[(x) * 4 + 3] = cur_a; \
    
    for(int y = 0; y < ceil(GAMEPLAY::FOG_BITMAP_SIZE / 2.0); ++y) {
        for(int x = 0; x < ceil(GAMEPLAY::FOG_BITMAP_SIZE / 2.0); ++x) {
            //First, get how far this pixel is from the center.
            //Center = 0, radius or beyond = 1.
            float cur_ratio =
                dist(
                    point(x, y),
                    point(
                        GAMEPLAY::FOG_BITMAP_SIZE / 2.0,
                        GAMEPLAY::FOG_BITMAP_SIZE / 2.0
                    )
                ).to_float() / (GAMEPLAY::FOG_BITMAP_SIZE / 2.0);
            cur_ratio = std::min(cur_ratio, 1.0f);
            //Then, map that ratio to a different ratio that considers
            //the start of the "near" section as 0.
            cur_ratio =
                interpolate_number(cur_ratio, near_ratio, 1.0f, 0.0f, 1.0f);
            //Finally, clamp the value and get the alpha.
            cur_ratio = clamp(cur_ratio, 0.0f, 1.0f);
            unsigned char cur_a = 255 * cur_ratio;
            
            //Save the memory location of the opposite row's pixels.
            unsigned char* opposite_row =
                row + region->pitch * (GAMEPLAY::FOG_BITMAP_SIZE - y - y - 1);
            fill_pixel(x, row);
            fill_pixel(GAMEPLAY::FOG_BITMAP_SIZE - x - 1, row);
            fill_pixel(x, opposite_row);
            fill_pixel(GAMEPLAY::FOG_BITMAP_SIZE - x - 1, opposite_row);
        }
        row += region->pitch;
    }
    
#undef fill_pixel
    
    al_unlock_bitmap(bmp);
    bmp = recreate_bitmap(bmp); //Refresh mipmaps.
    return bmp;
}


/* ----------------------------------------------------------------------------
 * Returns the closest group member of a given standby subgroup.
 * In the case all candidate members are out of reach,
 * this returns the closest. Otherwise, it returns the closest
 * and more mature one.
 * Returns NULL if there is no member of that subgroup available.
 * type:
 *   Type to search for.
 */
<<<<<<< HEAD
mob* player_info_struct::get_closest_group_member(const subgroup_type* type) {
=======
mob* gameplay_state::get_closest_group_member(const subgroup_type* type) {
>>>>>>> 02a3f59c
    if(!cur_leader_ptr) return NULL;
    
    mob* result = NULL;
    
    //Closest members so far for each maturity.
    dist closest_dists[N_MATURITIES];
    mob* closest_ptrs[N_MATURITIES];
    for(unsigned char m = 0; m < N_MATURITIES; ++m) {
        closest_ptrs[m] = NULL;
    }
    
    //Fetch the closest, for each maturity.
    size_t n_members = cur_leader_ptr->group->members.size();
    for(size_t m = 0; m < n_members; ++m) {
    
        mob* member_ptr = cur_leader_ptr->group->members[m];
        if(member_ptr->subgroup_type_ptr != type) {
            continue;
        }
        
        unsigned char maturity = 0;
        if(member_ptr->type->category->id == MOB_CATEGORY_PIKMIN) {
            maturity = ((pikmin*) member_ptr)->maturity;
        }
        
        dist d(cur_leader_ptr->pos, member_ptr->pos);
        
        if(!closest_ptrs[maturity] || d < closest_dists[maturity]) {
            closest_dists[maturity] = d;
            closest_ptrs[maturity] = member_ptr;
        }
    }
    
    //Now, try to get the one with the highest maturity within reach.
    dist closest_dist;
    for(unsigned char m = 0; m < N_MATURITIES; ++m) {
        if(!closest_ptrs[2 - m]) continue;
        if(closest_dists[2 - m] > game.config.group_member_grab_range) continue;
        result = closest_ptrs[2 - m];
        closest_dist = closest_dists[2 - m];
        break;
    }
    
    if(!result) {
        //Couldn't find any within reach? Then just set it to the closest one.
        //Maturity is irrelevant for this case.
        for(unsigned char m = 0; m < N_MATURITIES; ++m) {
            if(!closest_ptrs[m]) continue;
            
            if(!result || closest_dists[m] < closest_dist) {
                result = closest_ptrs[m];
                closest_dist = closest_dists[m];
            }
        }
    }
    
    return result;
}


/* ----------------------------------------------------------------------------
 * Returns the name of this state.
 */
string gameplay_state::get_name() const {
    return "gameplay";
}


/* ----------------------------------------------------------------------------
 * Returns the total amount of Pikmin the player has.
 * This includes Pikmin in the field as well as the Onions, and also
 * Pikmin inside converters.
 */
size_t gameplay_state::get_total_pikmin_amount() {
    //Check Pikmin in the field.
    size_t n_total_pikmin = mobs.pikmin_list.size();
    
    //Check Pikmin inside Onions.
    for(size_t o = 0; o < mobs.onions.size(); ++o) {
        onion* o_ptr = mobs.onions[o];
        for(
            size_t t = 0;
            t < o_ptr->oni_type->nest->pik_types.size();
            ++t
        ) {
            for(size_t m = 0; m < N_MATURITIES; ++m) {
                n_total_pikmin += o_ptr->nest->pikmin_inside[t][m];
            }
        }
    }
    
    //Check Pikmin inside ships.
    for(size_t s = 0; s < mobs.ships.size(); ++s) {
        ship* s_ptr = mobs.ships[s];
        if(!s_ptr->nest) continue;
        for(
            size_t t = 0;
            t < s_ptr->shi_type->nest->pik_types.size();
            ++t
        ) {
            for(size_t m = 0; m < N_MATURITIES; ++m) {
                n_total_pikmin += s_ptr->nest->pikmin_inside[t][m];
            }
        }
    }
    
    //Check Pikmin inside converters.
    for(size_t c = 0; c < mobs.converters.size(); ++c) {
        converter* c_ptr = mobs.converters[c];
        n_total_pikmin += c_ptr->amount_in_buffer;
    }
    
    //Return the final sum.
    return n_total_pikmin;
}


/* ----------------------------------------------------------------------------
 * Handles an Allegro event.
 * ev:
 *   Event to handle.
 */
void gameplay_state::handle_allegro_event(ALLEGRO_EVENT &ev) {
    //Handle the Onion menu first so events don't bleed from gameplay to it.
    bool there_is_an_onion = false;
    for (int p = 0; p <MAX_PLAYERS; ++p){
        if(player_info[p].cur_leader_ptr == NULL) continue;
        if(player_info[p].onion_menu) {
            player_info[p].onion_menu->handle_event(ev);
            there_is_an_onion = true;
        } 
    }
    if(pause_menu && !there_is_an_onion) {
        pause_menu->handle_event(ev);
    }
    
    //Check if there are system key presses.
    if(ev.type == ALLEGRO_EVENT_KEY_CHAR) {
        process_system_key_press(ev.keyboard.keycode);
    }
    
    if (ev.type == ALLEGRO_EVENT_DISPLAY_SWITCH_OUT) {
        game.controls.release_all();
    }
    
    //Feed player inputs to the controls manager.
    game.controls.handle_allegro_event(ev);
    
    //Finally, let the HUD handle events.

    for (int p = 0; p <MAX_PLAYERS; ++p){
        if(player_info[p].cur_leader_ptr == NULL) continue;
        player_info[p].hud->gui.handle_event(ev);
    }
    
}


/* ----------------------------------------------------------------------------
 * Initializes the HUD.
 */
void gameplay_state::init_hud() {

    for (int p = 0; p <MAX_PLAYERS; ++p){
        player_info[p].hud = new hud_struct(p);
    }
}


/* ----------------------------------------------------------------------------
 * Leaves the gameplay state and enters the main menu,
 * or area selection, or etc.
 * target:
 *   Where to leave to.
 */
void gameplay_state::leave(const GAMEPLAY_LEAVE_TARGET target) {
    if(unloading) return;
    
    if(game.perf_mon) {
        //Don't register the final frame, since it won't draw anything.
        game.perf_mon->set_paused(true);
    }
    
    save_statistics();
    
    switch(target) {
    case LEAVE_TO_RETRY: {
        game.change_state(game.states.gameplay);
        break;
    } case LEAVE_TO_END: {
        went_to_results = true;
        //Change state, but don't unload this one, since the player
        //may pick the "keep playing" option in the results screen.
        game.change_state(game.states.results, false);
        break;
    } case LEAVE_TO_AREA_SELECT: {
        if(game.states.area_ed->quick_play_area_path.empty()) {
            game.states.area_menu->area_type = game.cur_area_data.type;
            game.change_state(game.states.area_menu);
        } else {
            game.change_state(game.states.area_ed);
        }
        break;
    }
    }
}


/* ----------------------------------------------------------------------------
 * Loads the "gameplay" state into memory.
 */
void gameplay_state::load() {
    if(game.perf_mon) {
        game.perf_mon->reset();
        game.perf_mon->enter_state(PERF_MON_STATE_LOADING);
        game.perf_mon->set_paused(false);
    }
    
    loading = true;
    game.errors.prepare_area_load();
    went_to_results = false;
    
    draw_loading_screen("", "", 1.0f);
    al_flip_display();
    
    game.statistics.area_entries++;
    
    //Game content.
    load_game_content();
    

    //Initialize some important things.
    size_t n_spray_types = game.spray_types.size();
    for (int p = MOB_TEAM_PLAYER_1; p <MOB_TEAM_PLAYER_4+1; ++p){
        team_info[p-MOB_TEAM_PLAYER_1].team = p;
    }
    for (int p = 0; p <MAX_PLAYERS; ++p){
        for(size_t s = 0; s < n_spray_types; ++s) {
          team_info[p].spray_stats.push_back(spray_stats_struct());
        }
        int new_bitmap_flags = ALLEGRO_NO_PREMULTIPLIED_ALPHA|ALLEGRO_VIDEO_BITMAP|ALLEGRO_NO_PRESERVE_TEXTURE;
        al_set_new_bitmap_flags(new_bitmap_flags);
        player_info[p].bmp = al_create_bitmap(game.win_w, game.win_h);
        if(game.options.smooth_scaling) {
         enable_flag(new_bitmap_flags, ALLEGRO_MAG_LINEAR);
            enable_flag(new_bitmap_flags, ALLEGRO_MIN_LINEAR);
        }
        if(game.options.mipmaps_enabled) {
            enable_flag(new_bitmap_flags, ALLEGRO_MIPMAP);
        }
        al_set_new_bitmap_flags(new_bitmap_flags);
    }
    area_time_passed = 0.0f;
    gameplay_time_passed = 0.0f;
    game.maker_tools.reset_for_gameplay();
    area_title_fade_timer.start();
    
    after_hours = false;
    
    mission_info[0].pikmin_born = 0;
    mission_info[0].pikmin_deaths = 0;
    mission_info[0].treasures_collected = 0;
    mission_info[0].treasures_total = 0;
    mission_info[0].goal_treasures_collected = 0;
    mission_info[0].goal_treasures_total = 0;
    mission_info[0].treasure_points_collected = 0;
    mission_info[0].treasure_points_total = 0;
    mission_info[0].enemy_deaths = 0;
    mission_info[0].enemy_total = 0;
    mission_info[0].enemy_points_collected = 0;
    mission_info[0].enemy_points_total = 0;
    mission_info[0].cur_leaders_in_mission_exit = 0;
    mission_info[0].mission_required_mob_amount = 0;
    mission_info[0].mission_score = 0;
    mission_info[0].old_mission_score = 0;
    mission_info[0].old_mission_goal_cur = 0;
    mission_info[0].old_mission_fail_1_cur = 0;
    mission_info[0].old_mission_fail_2_cur = 0;
    mission_info[0].nr_living_leaders = 0;
    mission_info[0].leaders_kod = 0;
    
    game.framerate_last_avg_point = 0;
    game.framerate_history.clear();
    
    //Load the area.
    string area_folder_name;
    AREA_TYPES area_type;
    get_area_info_from_path(
        path_of_area_to_load, &area_folder_name, &area_type
    );
    load_area(area_folder_name, area_type, false, false);
    
    if(!game.cur_area_data.weather_condition.blackout_strength.empty()) {
        lightmap_bmp = al_create_bitmap(game.win_w, game.win_h);
    }
    if(!game.cur_area_data.weather_condition.fog_color.empty()) {
        bmp_fog =
            generate_fog_bitmap(
                game.cur_area_data.weather_condition.fog_near,
                game.cur_area_data.weather_condition.fog_far
            );
    }
    
    //Generate mobs.
    next_mob_id = 0;
    if(game.perf_mon) {
        game.perf_mon->start_measurement("Object generation");
    }
    
    vector<mob*> mobs_per_gen;
    
    for(size_t m = 0; m < game.cur_area_data.mob_generators.size(); ++m) {
        mob_gen* m_ptr = game.cur_area_data.mob_generators[m];
        bool valid = true;
        
        if(!m_ptr->type) {
            valid = false;
        } else if(
            m_ptr->type->category->id == MOB_CATEGORY_PIKMIN &&
            game.states.gameplay->mobs.pikmin_list.size() >=
            game.config.max_pikmin_in_field
        ) {
            valid = false;
        }
        
        if(valid) {
            mob* new_mob =
                create_mob(
                    m_ptr->type->category, m_ptr->pos, m_ptr->type,
                    m_ptr->angle, m_ptr->vars
                );
            mobs_per_gen.push_back(new_mob);
        } else {
            mobs_per_gen.push_back(NULL);
        }
    }
    
    //Mob links.
    //Because mobs can create other mobs when loaded, mob gen number X
    //does not necessarily correspond to mob number X. Hence, we need
    //to keep the pointers to the created mobs in a vector, and use this
    //to link the mobs by (generator) number.
    for(size_t m = 0; m < game.cur_area_data.mob_generators.size(); ++m) {
        mob_gen* gen_ptr = game.cur_area_data.mob_generators[m];
        mob* mob_ptr = mobs_per_gen[m];
        if(!mob_ptr) continue;
        
        for(size_t l = 0; l < gen_ptr->link_nrs.size(); ++l) {
            size_t link_target_gen_nr = gen_ptr->link_nrs[l];
            mob* link_target_mob_ptr = mobs_per_gen[link_target_gen_nr];
            mob_ptr->links.push_back(link_target_mob_ptr);
        }
    }
    
    //Mobs stored inside other. Same logic as mob links.
    for(size_t m = 0; m < game.cur_area_data.mob_generators.size(); ++m) {
        mob_gen* holdee_gen_ptr = game.cur_area_data.mob_generators[m];
        if(holdee_gen_ptr->stored_inside == INVALID) continue;
        mob* holdee_ptr = mobs_per_gen[m];
        mob* holder_mob_ptr = mobs_per_gen[holdee_gen_ptr->stored_inside];
        holder_mob_ptr->store_mob_inside(holdee_ptr);
    }
    
    //Save each path stop's sector.
    for(size_t s = 0; s < game.cur_area_data.path_stops.size(); ++s) {
        game.cur_area_data.path_stops[s]->sector_ptr =
            get_sector(game.cur_area_data.path_stops[s]->pos, NULL, true);
    }
    
    //Sort leaders.
    sort(
        mobs.leaders.begin(), mobs.leaders.end(),
    [] (leader * l1, leader * l2) -> bool {
        size_t priority_l1 =
        find(
            game.config.leader_order.begin(),
            game.config.leader_order.end(), l1->lea_type
        ) -
        game.config.leader_order.begin();
        size_t priority_l2 =
        find(
            game.config.leader_order.begin(),
            game.config.leader_order.end(), l2->lea_type
        ) -
        game.config.leader_order.begin();
        return priority_l1 < priority_l2;
    }
    );
    
    if(game.perf_mon) {
        game.perf_mon->finish_measurement();
    }
    
    //In case a leader is stored in another mob,
    //update the availible list.
<<<<<<< HEAD

    for (int p = MOB_TEAM_PLAYER_1; p <MOB_TEAM_PLAYER_4+1; ++p){
        team_info[p-MOB_TEAM_PLAYER_1].update_available_leaders();
        player_info[p-MOB_TEAM_PLAYER_1].team = MOB_TEAM_PLAYER_1;
    }
    for (int p = 0; p <MAX_PLAYERS; ++p){
        player_info[p].cur_leader_nr = INVALID;
        player_info[p].cur_leader_ptr = NULL;
        mission_info[p].starting_nr_of_leaders = 0;
        for (size_t l = 0; l < mobs.leaders.size(); ++l){
            leader* l_ptr= mobs.leaders[l];
            if(l_ptr->team == player_info[p].team){
                mission_info[p].starting_nr_of_leaders += 1;
            }

        };
    }
    for (int p = 0; p <game.options.players_playing; ++p){
=======
    update_available_leaders();
    
    cur_leader_nr = INVALID;
    cur_leader_ptr = NULL;
    starting_nr_of_leaders = mobs.leaders.size();
    
>>>>>>> 02a3f59c
    if(!mobs.leaders.empty()) {
        change_to_next_leader(true, false, false,p);
    }
    }
<<<<<<< HEAD
    for (int p = 0; p <MAX_PLAYERS; ++p){
        if(player_info[p].cur_leader_ptr == NULL) continue;
        if(player_info[p].cur_leader_ptr) {
           player_info[p].cam.set_pos(player_info[p].cur_leader_ptr->pos);
        } else {
        player_info[p].cam.set_pos(point());
        }
        player_info[p].cam.set_zoom(game.options.zoom_mid_level);
    }
=======
    game.cam.set_zoom(game.options.zoom_mid_level);
    
>>>>>>> 02a3f59c
    //Memorize mobs required by the mission.
    if(game.cur_area_data.type == AREA_TYPE_MISSION) {
        unordered_set<size_t> mission_required_mob_gen_idxs;
        
        if(game.cur_area_data.mission.goal_all_mobs) {
            for(size_t m = 0; m < mobs_per_gen.size(); ++m) {
                if(
                    mobs_per_gen[m] &&
                    game.mission_goals[game.cur_area_data.mission.goal]->
                    is_mob_applicable(mobs_per_gen[m]->type)
                ) {
                    mission_required_mob_gen_idxs.insert(m);
                }
            }
            
        } else {
            mission_required_mob_gen_idxs =
                game.cur_area_data.mission.goal_mob_idxs;
        }
        
        for(size_t i : mission_required_mob_gen_idxs) {
            mission_info[0].mission_remaining_mob_ids.insert(mobs_per_gen[i]->id);
        }
        mission_info[0].mission_required_mob_amount = mission_info[0].mission_remaining_mob_ids.size();
        
        if(game.cur_area_data.mission.goal == MISSION_GOAL_COLLECT_TREASURE) {
            //Since the collect treasure goal can accept piles and resources
            //meant to add treasure points, we'll need some special treatment.
            for(size_t i : mission_required_mob_gen_idxs) {
                if(
                    mobs_per_gen[i]->type->category->id ==
                    MOB_CATEGORY_PILES
                ) {
                    pile* pil_ptr = (pile*) mobs_per_gen[i];
                    mission_info[0].goal_treasures_total += pil_ptr->amount;
                } else {
                    mission_info[0].goal_treasures_total++;
                }
            }
        }
    }
    
    //Figure out the total amount of treasures and their points.
    for(size_t t = 0; t < mobs.treasures.size(); ++t) {
        mission_info[0].treasures_total++;
        mission_info[0].treasure_points_total +=
            mobs.treasures[t]->tre_type->points;
    }
    for(size_t p = 0; p < mobs.piles.size(); ++p) {
        pile* p_ptr = mobs.piles[p];
        resource_type* res_type = p_ptr->pil_type->contents;
        if(
            res_type->delivery_result !=
            RESOURCE_DELIVERY_RESULT_ADD_TREASURE_POINTS
        ) {
            continue;
        }
        mission_info[0].treasures_total += p_ptr->amount;
        mission_info[0].treasure_points_total +=
            p_ptr->amount * res_type->point_amount;
    }
    for(size_t r = 0; r < mobs.resources.size(); ++r) {
        resource* r_ptr = mobs.resources[r];
        if(
            r_ptr->res_type->delivery_result !=
            RESOURCE_DELIVERY_RESULT_ADD_TREASURE_POINTS
        ) {
            continue;
        }
        mission_info[0].treasures_total++;
        mission_info[0].treasure_points_total += r_ptr->res_type->point_amount;
    }
    
    //Figure out the total amount of enemies and their points.
    mission_info[0].enemy_total = mobs.enemies.size();
    for(size_t e = 0; e < mobs.enemies.size(); ++e) {
        mission_info[0].enemy_points_total += mobs.enemies[e]->ene_type->points;
    }
    
    //Initialize some other things.
    path_mgr.handle_area_load();
    
    init_hud();
    
    day_minutes = game.cur_area_data.day_time_start;
    
    map<string, string> spray_strs =
        get_var_map(game.cur_area_data.spray_amounts);
        
    for(auto &s : spray_strs) {
        size_t spray_id = 0;
        for(; spray_id < game.spray_types.size(); ++spray_id) {
            if(game.spray_types[spray_id].name == s.first) {
                break;
            }
        }
        if(spray_id == game.spray_types.size()) {
            game.errors.report(
                "Unknown spray type \"" + s.first + "\", "
                "while trying to set the starting number of sprays for "
                "area \"" + game.cur_area_data.name + "\"!", NULL
            );
            continue;
        }
        
        for (int p = 0; p <MAX_PLAYERS; ++p){
            team_info[p].spray_stats[spray_id].nr_sprays = s2i(s.second);
        }
    }
    
    //Effect caches.
    game.liquid_limit_effect_caches.clear();
    game.liquid_limit_effect_caches.insert(
        game.liquid_limit_effect_caches.begin(),
        game.cur_area_data.edges.size(),
        edge_offset_cache()
    );
    update_offset_effect_caches(
        game.liquid_limit_effect_caches,
        unordered_set<vertex*>(
            game.cur_area_data.vertexes.begin(),
            game.cur_area_data.vertexes.end()
        ),
        does_edge_have_liquid_limit,
        get_liquid_limit_length,
        get_liquid_limit_color
    );
    game.wall_smoothing_effect_caches.clear();
    game.wall_smoothing_effect_caches.insert(
        game.wall_smoothing_effect_caches.begin(),
        game.cur_area_data.edges.size(),
        edge_offset_cache()
    );
    update_offset_effect_caches(
        game.wall_smoothing_effect_caches,
        unordered_set<vertex*>(
            game.cur_area_data.vertexes.begin(),
            game.cur_area_data.vertexes.end()
        ),
        does_edge_have_ledge_smoothing,
        get_ledge_smoothing_length,
        get_ledge_smoothing_color
    );
    game.wall_shadow_effect_caches.clear();
    game.wall_shadow_effect_caches.insert(
        game.wall_shadow_effect_caches.begin(),
        game.cur_area_data.edges.size(),
        edge_offset_cache()
    );
    update_offset_effect_caches(
        game.wall_shadow_effect_caches,
        unordered_set<vertex*>(
            game.cur_area_data.vertexes.begin(),
            game.cur_area_data.vertexes.end()
        ),
        does_edge_have_wall_shadow,
        get_wall_shadow_length,
        get_wall_shadow_color
    );
    
    //TODO Uncomment this when replays are implemented.
    /*
    replay_timer = timer(
        GAMEPLAY::REPLAY_SAVE_FREQUENCY,
    [this] () {
        this->replay_timer.start();
        vector<mob*> obstacles; //TODO
        gameplay_replay.add_state(
            leaders, pikmin_list, enemies, treasures, onions, obstacles,
            cur_leader_nr
        );
    }
    );
    replay_timer.start();
    gameplay_replay.clear();*/
    
    //Report any errors with the loading process.
    game.errors.report_area_load_errors();
    
    if(game.perf_mon) {
        game.perf_mon->set_area_name(game.cur_area_data.name);
        game.perf_mon->leave_state();
    }
    
    enter();
    
    loading = false;
}


/* ----------------------------------------------------------------------------
 * Loads all of the game's content.
 */
void gameplay_state::load_game_content() {
    load_custom_particle_generators(true);
    load_liquids(true);
    load_status_types(true);
    load_spray_types(true);
    load_hazards();
    load_weather();
    load_spike_damage_types();
    
    //Mob types.
    load_mob_types(true);
    
    //Register leader sub-group types.
    for(size_t p = 0; p < game.config.pikmin_order.size(); ++p) {
        subgroup_types.register_type(
            SUBGROUP_TYPE_CATEGORY_PIKMIN, game.config.pikmin_order[p],
            game.config.pikmin_order[p]->bmp_icon
        );
    }
    
    vector<string> tool_types_vector;
    for(auto &t : game.mob_types.tool) {
        tool_types_vector.push_back(t.first);
    }
    sort(tool_types_vector.begin(), tool_types_vector.end());
    for(size_t t = 0; t < tool_types_vector.size(); ++t) {
        tool_type* tt_ptr = game.mob_types.tool[tool_types_vector[t]];
        subgroup_types.register_type(
            SUBGROUP_TYPE_CATEGORY_TOOL, tt_ptr, tt_ptr->bmp_icon
        );
    }
    
    subgroup_types.register_type(SUBGROUP_TYPE_CATEGORY_LEADER);
}


/* ----------------------------------------------------------------------------
 * Starts the fade out to leave the gameplay state.
 * target:
 *   Where to leave to.
 */
void gameplay_state::start_leaving(const GAMEPLAY_LEAVE_TARGET target) {
    game.fade_mgr.start_fade( false, [this, target] () { leave(target); });
}


/* ----------------------------------------------------------------------------
 * Unloads the "gameplay" state from memory.
 */
void gameplay_state::unload() {
    unloading = true;
    
<<<<<<< HEAD
    for (int p = 0; p <MAX_PLAYERS; ++p){
        if(player_info[p].hud) {
            player_info[p].hud->gui.destroy();
            delete player_info[p].hud;
            player_info[p].hud = NULL;
        }
=======
    if(hud) {
        hud->gui.destroy();
        delete hud;
        hud = NULL;
    }
    
    cur_leader_nr = INVALID;
    cur_leader_ptr = NULL;
>>>>>>> 02a3f59c
    
        player_info[p].cur_leader_nr = INVALID;
        player_info[p].cur_leader_ptr = NULL;
    
        player_info[p].close_to_interactable_to_use = NULL;
        player_info[p].close_to_nest_to_open = NULL;
        player_info[p].close_to_pikmin_to_pluck = NULL;
        player_info[p].close_to_ship_to_heal = NULL;
        if(player_info[p].msg_box) {
            delete player_info[p].msg_box;
            player_info[p].msg_box = NULL;
        }
        if(player_info[p].onion_menu) {
            delete player_info[p].onion_menu;
            player_info[p].onion_menu = NULL;
        }
        if(player_info[p].bmp) {
        al_destroy_bitmap(player_info[p].bmp);
        player_info[p].bmp = NULL;
        }
    }
    game.cam.set_pos(point());
    game.cam.set_zoom(1.0f);
    
    while(!mobs.all.empty()) {
        delete_mob(*mobs.all.begin(), true);
    }
    
    if(lightmap_bmp) {
        al_destroy_bitmap(lightmap_bmp);
        lightmap_bmp = NULL;
    }
    
    unload_area();
    
    mission_info[0].mission_remaining_mob_ids.clear();
    
    path_mgr.clear();

    for (int p = 0; p <MAX_PLAYERS; ++p){
        team_info[p].spray_stats.clear();
    }
    particles.clear();
    
    for (int p = 0; p <MAX_PLAYERS; ++p){
        player_info[p].leader_movement.reset(); //TODO replace with a better solution.
    }
    unload_game_content();
    
    if(bmp_fog) {
        al_destroy_bitmap(bmp_fog);
        bmp_fog = NULL;
    }
    

    if(pause_menu) {
        delete pause_menu;
        pause_menu = NULL;
    }
    game.maker_tools.info_print_text.clear();
    
    unloading = false;
}


/* ----------------------------------------------------------------------------
 * Unloads loaded game content.
 */
void gameplay_state::unload_game_content() {
    unload_weather();
    
    subgroup_types.clear();
    
    unload_mob_types(true);
    
    unload_spike_damage_types();
    unload_hazards();
    unload_spray_types();
    unload_status_types(true);
    unload_liquids();
    unload_custom_particle_generators();
}


/* ----------------------------------------------------------------------------
 * Updates the list of leaders available to be controlled.
 */
void team_info_struct::update_available_leaders() {
    //Build the list.
    available_leaders.clear();
<<<<<<< HEAD
    for(size_t l = 0; l < game.states.gameplay->mobs.leaders.size(); ++l) {
        if(game.states.gameplay->mobs.leaders[l]->health <= 0.0f) continue;
        if(game.states.gameplay->mobs.leaders[l]->to_delete) continue;
        if(game.states.gameplay->mobs.leaders[l]->is_stored_inside_mob()) continue;
        //if(game.states.gameplay->mobs.leaders[l]->team != team) continue;
        available_leaders.push_back(game.states.gameplay->mobs.leaders[l]);
=======
    for(size_t l = 0; l < mobs.leaders.size(); ++l) {
        if(mobs.leaders[l]->health <= 0.0f) continue;
        if(mobs.leaders[l]->to_delete) continue;
        if(mobs.leaders[l]->is_stored_inside_mob()) continue;
        available_leaders.push_back(mobs.leaders[l]);
>>>>>>> 02a3f59c
    }
    
    if(available_leaders.empty()) {
        return;
    }
    
    //Sort it so that it follows the expected leader order.
    //If there are multiple leaders of the same type, leaders with a lower
    //mob ID number come first.
    std::sort(
        available_leaders.begin(), available_leaders.end(),
    [] (leader * l1, leader * l2) -> bool {
        size_t l1_order_idx = INVALID;
        size_t l2_order_idx = INVALID;
        for(size_t t = 0; t < game.config.leader_order.size(); t++) {
            if(game.config.leader_order[t] == l1->type) l1_order_idx = t;
            if(game.config.leader_order[t] == l2->type) l2_order_idx = t;
        }
        if(l1_order_idx == l2_order_idx) {
            return l1->id < l2->id;
        }
        return l1_order_idx < l2_order_idx;
    }
    );
    
    //Update the current leader's index, which could've changed.
    for(size_t p = 0; p < MAX_PLAYERS; ++p){
    for(size_t l = 0; l < available_leaders.size(); ++l) {
        if(available_leaders[l] == game.states.gameplay->player_info[p].cur_leader_ptr) {
            game.states.gameplay->player_info[p].cur_leader_nr = l;
            break;
        }
    }
    }
}


/* ----------------------------------------------------------------------------
 * Updates the variables that indicate what the closest
 * group member of the standby subgroup is, for the current
 * standby subgroup, the previous, and the next.
 * In the case all candidate members are out of reach,
 * this gets set to the closest. Otherwise, it gets set to the closest
 * and more mature one.
 * Sets to NULL if there is no member of that subgroup available.
 */
void player_info_struct::update_closest_group_members() {
    closest_group_member[BUBBLE_PREVIOUS] = NULL;
    closest_group_member[BUBBLE_CURRENT] = NULL;
    closest_group_member[BUBBLE_NEXT] = NULL;
    closest_group_member_distant = false;
    
    if(!cur_leader_ptr) return;
    if(cur_leader_ptr->group->members.empty()) {
        cur_leader_ptr->update_throw_variables();
        return;
    }
    
    //Get the closest group members for the three relevant subgroup types.
    subgroup_type* prev_type;
    cur_leader_ptr->group->get_next_standby_type(true, &prev_type);
    
    if(prev_type) {
        closest_group_member[BUBBLE_PREVIOUS] =
            get_closest_group_member(prev_type);
    }
    
    if(cur_leader_ptr->group->cur_standby_type) {
        closest_group_member[BUBBLE_CURRENT] =
            get_closest_group_member(cur_leader_ptr->group->cur_standby_type);
    }
    
    subgroup_type* next_type;
    cur_leader_ptr->group->get_next_standby_type(false, &next_type);
    
    if(next_type) {
        closest_group_member[BUBBLE_NEXT] =
            get_closest_group_member(next_type);
    }
    
    //Update whether the current subgroup type's closest member is distant.
    if(!closest_group_member[BUBBLE_CURRENT]) {
        return;
    }
    
    //Figure out if it can be reached, or if it's too distant.
    if(
        cur_leader_ptr->ground_sector &&
        !cur_leader_ptr->standing_on_mob &&
        !cur_leader_ptr->ground_sector->hazards.empty()
    ) {
        if(
            !closest_group_member[BUBBLE_CURRENT]->
            is_resistant_to_hazards(
                cur_leader_ptr->ground_sector->hazards
            )
        ) {
            //The leader is on a hazard that the member isn't resistent to.
            //Don't let the leader grab it.
            closest_group_member_distant = true;
        }
    }
    
    if(
        dist(
            closest_group_member[BUBBLE_CURRENT]->pos,
            cur_leader_ptr->pos
        ) >
        game.config.group_member_grab_range
    ) {
        //The group member is physically too far away.
        closest_group_member_distant = true;
    }
    
    cur_leader_ptr->update_throw_variables();
}


/* ----------------------------------------------------------------------------
 * Updates the transformations, with the current camera coordinates, zoom, etc.
 */
void gameplay_state::update_transformations() {
    //World coordinates to screen coordinates.
    for(size_t p = 0; p < MAX_PLAYERS; ++p){
    player_info[p].world_to_screen_transform = game.identity_transform;
    al_translate_transform(
        &player_info[p].world_to_screen_transform,
        -player_info[p].cam.pos.x + game.win_w / 2.0 / player_info[p].cam.zoom,
        -player_info[p].cam.pos.y + game.win_h / 2.0 / player_info[p].cam.zoom
    );
    al_scale_transform(
        &player_info[p].world_to_screen_transform, player_info[p].cam.zoom, player_info[p].cam.zoom
    );
    
    //Screen coordinates to world coordinates.
    player_info[p].screen_to_world_transform = player_info[p].world_to_screen_transform;
    al_invert_transform(&player_info[p].screen_to_world_transform);
    }
}<|MERGE_RESOLUTION|>--- conflicted
+++ resolved
@@ -136,11 +136,6 @@
     close_to_pikmin_to_pluck(nullptr),
     close_to_ship_to_heal(nullptr),
     cursor_height_diff_light(0.0f),
-<<<<<<< HEAD
-=======
-    is_input_allowed(false),
-    lightmap_bmp(nullptr),
->>>>>>> 02a3f59c
     onion_menu(nullptr),
     swarm_cursor(false){
     closest_group_member[BUBBLE_PREVIOUS] = NULL;
@@ -421,16 +416,8 @@
     ready_for_input = false;
     
     game.mouse_cursor.reset();
-<<<<<<< HEAD
     player_info[0].leader_cursor_w = game.mouse_cursor.w_pos;
     player_info[0].leader_cursor_s = game.mouse_cursor.s_pos;
-=======
-    leader_cursor_w = game.mouse_cursor.w_pos;
-    leader_cursor_s = game.mouse_cursor.s_pos;
-    
-    notification.reset();
->>>>>>> 02a3f59c
-    
     notification.reset();
     for (int p = 0; p <MAX_PLAYERS; ++p){
         if(player_info[p].cur_leader_ptr == NULL) continue;
@@ -529,11 +516,7 @@
  * type:
  *   Type to search for.
  */
-<<<<<<< HEAD
 mob* player_info_struct::get_closest_group_member(const subgroup_type* type) {
-=======
-mob* gameplay_state::get_closest_group_member(const subgroup_type* type) {
->>>>>>> 02a3f59c
     if(!cur_leader_ptr) return NULL;
     
     mob* result = NULL;
@@ -929,7 +912,6 @@
     
     //In case a leader is stored in another mob,
     //update the availible list.
-<<<<<<< HEAD
 
     for (int p = MOB_TEAM_PLAYER_1; p <MOB_TEAM_PLAYER_4+1; ++p){
         team_info[p-MOB_TEAM_PLAYER_1].update_available_leaders();
@@ -948,19 +930,10 @@
         };
     }
     for (int p = 0; p <game.options.players_playing; ++p){
-=======
-    update_available_leaders();
-    
-    cur_leader_nr = INVALID;
-    cur_leader_ptr = NULL;
-    starting_nr_of_leaders = mobs.leaders.size();
-    
->>>>>>> 02a3f59c
     if(!mobs.leaders.empty()) {
         change_to_next_leader(true, false, false,p);
     }
     }
-<<<<<<< HEAD
     for (int p = 0; p <MAX_PLAYERS; ++p){
         if(player_info[p].cur_leader_ptr == NULL) continue;
         if(player_info[p].cur_leader_ptr) {
@@ -970,10 +943,6 @@
         }
         player_info[p].cam.set_zoom(game.options.zoom_mid_level);
     }
-=======
-    game.cam.set_zoom(game.options.zoom_mid_level);
-    
->>>>>>> 02a3f59c
     //Memorize mobs required by the mission.
     if(game.cur_area_data.type == AREA_TYPE_MISSION) {
         unordered_set<size_t> mission_required_mob_gen_idxs;
@@ -1218,24 +1187,12 @@
  */
 void gameplay_state::unload() {
     unloading = true;
-    
-<<<<<<< HEAD
     for (int p = 0; p <MAX_PLAYERS; ++p){
         if(player_info[p].hud) {
             player_info[p].hud->gui.destroy();
             delete player_info[p].hud;
             player_info[p].hud = NULL;
         }
-=======
-    if(hud) {
-        hud->gui.destroy();
-        delete hud;
-        hud = NULL;
-    }
-    
-    cur_leader_nr = INVALID;
-    cur_leader_ptr = NULL;
->>>>>>> 02a3f59c
     
         player_info[p].cur_leader_nr = INVALID;
         player_info[p].cur_leader_ptr = NULL;
@@ -1326,20 +1283,12 @@
 void team_info_struct::update_available_leaders() {
     //Build the list.
     available_leaders.clear();
-<<<<<<< HEAD
     for(size_t l = 0; l < game.states.gameplay->mobs.leaders.size(); ++l) {
         if(game.states.gameplay->mobs.leaders[l]->health <= 0.0f) continue;
         if(game.states.gameplay->mobs.leaders[l]->to_delete) continue;
         if(game.states.gameplay->mobs.leaders[l]->is_stored_inside_mob()) continue;
         //if(game.states.gameplay->mobs.leaders[l]->team != team) continue;
         available_leaders.push_back(game.states.gameplay->mobs.leaders[l]);
-=======
-    for(size_t l = 0; l < mobs.leaders.size(); ++l) {
-        if(mobs.leaders[l]->health <= 0.0f) continue;
-        if(mobs.leaders[l]->to_delete) continue;
-        if(mobs.leaders[l]->is_stored_inside_mob()) continue;
-        available_leaders.push_back(mobs.leaders[l]);
->>>>>>> 02a3f59c
     }
     
     if(available_leaders.empty()) {
