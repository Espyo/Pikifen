--- conflicted
+++ resolved
@@ -27,12 +27,8 @@
     
     //Before we do the actions, we'll tell the leader object
     //it's recieved an input, which will trigger an event.
-<<<<<<< HEAD
     int player_id = action.player_id;
     leader* cur_leader_ptr = player_info[player_id].cur_leader_ptr;
-
-=======
->>>>>>> 02a3f59c
     if(cur_leader_ptr) {
         cur_leader_ptr->fsm.run_event(
             MOB_EV_INPUT_RECEIVED,
@@ -40,11 +36,7 @@
         );
     }
     
-<<<<<<< HEAD
     if(!player_info[player_id].msg_box && !player_info[player_id].onion_menu && !pause_menu) {
-=======
-    if(!msg_box && !onion_menu && !pause_menu) {
->>>>>>> 02a3f59c
     
         switch(action.action_type_id) {
         case PLAYER_ACTION_THROW: {
@@ -87,11 +79,7 @@
                 ) {
                     cur_leader_ptr->fsm.run_event(
                         LEADER_EV_GO_PLUCK,
-<<<<<<< HEAD
                         (void*)player_info[player_id].close_to_pikmin_to_pluck
-=======
-                        (void*)close_to_pikmin_to_pluck
->>>>>>> 02a3f59c
                     );
                     done = true;
                 }
@@ -269,12 +257,8 @@
             
             pause_menu = new pause_menu_struct();
             paused = true;
-<<<<<<< HEAD
+            game.audio.handle_world_pause();
             player_info[player_id].hud->gui.start_animation(
-=======
-            game.audio.handle_world_pause();
-            hud->gui.start_animation(
->>>>>>> 02a3f59c
                 GUI_MANAGER_ANIM_IN_TO_OUT,
                 GAMEPLAY::MENU_ENTRY_HUD_MOVE_TIME
             );
@@ -334,11 +318,7 @@
                 if(game.spray_types.size() > 2) {
                     player_info[player_id].selected_spray =
                         sum_and_wrap(
-<<<<<<< HEAD
                             (int) player_info[player_id].selected_spray,
-=======
-                            (int) selected_spray,
->>>>>>> 02a3f59c
                             action.action_type_id ==
                             PLAYER_ACTION_NEXT_SPRAY ? +1 : -1,
                             (int) game.spray_types.size()
@@ -389,11 +369,7 @@
                 }
             }
             
-<<<<<<< HEAD
-            game.audio.create_world_global_sfx_source(game.sys_assets.sfx_camera);
-=======
             game.audio.create_ui_sfx_source(game.sys_assets.sfx_camera);
->>>>>>> 02a3f59c
             
             break;
             
@@ -431,11 +407,7 @@
             
             sfx_source_config_struct cam_sfx_config;
             cam_sfx_config.stack_mode = SFX_STACK_NEVER;
-<<<<<<< HEAD
-            game.audio.create_world_global_sfx_source(
-=======
             game.audio.create_ui_sfx_source(
->>>>>>> 02a3f59c
                 game.sys_assets.sfx_camera,
                 cam_sfx_config
             );
@@ -526,11 +498,7 @@
                 }
                 
                 if(switch_successful) {
-<<<<<<< HEAD
-                    game.audio.create_world_global_sfx_source(
-=======
                     game.audio.create_ui_sfx_source(
->>>>>>> 02a3f59c
                         game.sys_assets.sfx_switch_pikmin
                     );
                 }
@@ -628,11 +596,7 @@
                 action.action_type_id == PLAYER_ACTION_PAUSE
             ) && is_down
         ) {
-<<<<<<< HEAD
             player_info[player_id].msg_box->advance();
-=======
-            msg_box->advance();
->>>>>>> 02a3f59c
         }
         
     }
