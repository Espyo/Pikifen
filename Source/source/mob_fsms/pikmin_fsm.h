/*
 * Copyright (c) Andre 'Espyo' Silva 2013.
 * The following source file belongs to the open-source project Pikifen.
 * Please read the included README and LICENSE files for more information.
 * Pikmin is copyright (c) Nintendo.
 *
 * === FILE DESCRIPTION ===
 * Header for the Pikmin finite state machine logic.
 */

#ifndef PIKMIN_FSM_INCLUDED
#define PIKMIN_FSM_INCLUDED

#include "../mob_types/mob_type.h"

/* ----------------------------------------------------------------------------
 * Functions about the Pikmin's finite state machine and behavior.
 */
namespace pikmin_fsm {
void create_fsm(mob_type* typ);

void be_attacked(              mob* m, void* info1, void* info2);
void be_dismissed(             mob* m, void* info1, void* info2);
void be_grabbed_by_enemy(      mob* m, void* info1, void* info2);
void be_grabbed_by_friend(     mob* m, void* info1, void* info2);
void be_released(              mob* m, void* info1, void* info2);
void be_thrown(                mob* m, void* info1, void* info2);
void become_sprout(            mob* m, void* info1, void* info2);
void become_disabled(          mob* m, void* info1, void* info2);
void become_idle(              mob* m, void* info1, void* info2);
void begin_pluck(              mob* m, void* info1, void* info2);
void sprout_evolve(            mob* m, void* info1, void* info2);
void sprout_schedule_evol(     mob* m, void* info1, void* info2);
void called(                   mob* m, void* info1, void* info2);
<<<<<<< HEAD
void called_h(                 mob* m, void* info1, void* info2);
=======
void called_while_holding(      mob* m, void* info1, void* info2);
>>>>>>> 41e709a2
void check_disabled_edible(    mob* m, void* info1, void* info2);
void check_remove_flailing(    mob* m, void* info1, void* info2);
void clear_timer(              mob* m, void* info1, void* info2);
void end_pluck(                mob* m, void* info1, void* info2);
void fall_down_pit(            mob* m, void* info1, void* info2);
void finish_carrying(          mob* m, void* info1, void* info2);
void finish_drinking(          mob* m, void* info1, void* info2);
void finish_picking_up(        mob* m, void* info1, void* info2);
void flail_to_whistle(         mob* m, void* info1, void* info2);
void forget_carriable_object(  mob* m, void* info1, void* info2);
void forget_tool(              mob* m, void* info1, void* info2);
void get_knocked_back(         mob* m, void* info1, void* info2);
void get_up(                   mob* m, void* info1, void* info2);
void go_to_carriable_object(   mob* m, void* info1, void* info2);
void go_to_tool(               mob* m, void* info1, void* info2);
void go_to_opponent(           mob* m, void* info1, void* info2);
void going_to_dismiss_spot(    mob* m, void* info1, void* info2);
void land(                     mob* m, void* info1, void* info2);
void land_on_mob(              mob* m, void* info1, void* info2);
void land_while_holding(       mob* m, void* info1, void* info2);
void land_on_mob_while_holding(mob* m, void* info1, void* info2);
void left_hazard(              mob* m, void* info1, void* info2);
void lose_latched_mob(         mob* m, void* info1, void* info2);
void notify_leader_release(    mob* m, void* info1, void* info2);
void panic_new_chase(          mob* m, void* info1, void* info2);
void prepare_to_attack(        mob* m, void* info1, void* info2);
void reach_carriable_object(   mob* m, void* info1, void* info2);
void reach_dismiss_spot(       mob* m, void* info1, void* info2);
void rechase_opponent(         mob* m, void* info1, void* info2);
void release_tool(             mob* m, void* info1, void* info2);
void remove_disabled(          mob* m, void* info1, void* info2);
void remove_panic(             mob* m, void* info1, void* info2);
void seed_landed(              mob* m, void* info1, void* info2);
void set_group_move_reach(     mob* m, void* info1, void* info2);
void set_idle_task_reach(      mob* m, void* info1, void* info2);
void sigh(                     mob* m, void* info1, void* info2);
void start_flailing(           mob* m, void* info1, void* info2);
void start_drinking(           mob* m, void* info1, void* info2);
void start_panicking(          mob* m, void* info1, void* info2);
void start_picking_up(         mob* m, void* info1, void* info2);
void start_returning(          mob* m, void* info1, void* info2);
void stand_still(              mob* m, void* info1, void* info2);
void stop_being_idle(          mob* m, void* info1, void* info2);
void stop_being_thrown(        mob* m, void* info1, void* info2);
void stop_carrying(            mob* m, void* info1, void* info2);
void start_chasing_leader(     mob* m, void* info1, void* info2);
void stop_in_group(            mob* m, void* info1, void* info2);
void tick_attacking_grounded(  mob* m, void* info1, void* info2);
void touched_eat_hitbox(       mob* m, void* info1, void* info2);
void touched_hazard(           mob* m, void* info1, void* info2);
void touched_spray(            mob* m, void* info1, void* info2);
void try_held_item_hotswap(    mob* m, void* info1, void* info2);
void try_latching(             mob* m, void* info1, void* info2);
void unlatch(                  mob* m, void* info1, void* info2);
void update_in_group_chasing(  mob* m, void* info1, void* info2);
}

#endif //ifndef PIKMIN_FSM_INCLUDED<|MERGE_RESOLUTION|>--- conflicted
+++ resolved
@@ -32,11 +32,8 @@
 void sprout_evolve(            mob* m, void* info1, void* info2);
 void sprout_schedule_evol(     mob* m, void* info1, void* info2);
 void called(                   mob* m, void* info1, void* info2);
-<<<<<<< HEAD
 void called_h(                 mob* m, void* info1, void* info2);
-=======
-void called_while_holding(      mob* m, void* info1, void* info2);
->>>>>>> 41e709a2
+void called_while_holding(     mob* m, void* info1, void* info2);
 void check_disabled_edible(    mob* m, void* info1, void* info2);
 void check_remove_flailing(    mob* m, void* info1, void* info2);
 void clear_timer(              mob* m, void* info1, void* info2);
