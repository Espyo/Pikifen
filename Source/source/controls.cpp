--- conflicted
+++ resolved
@@ -409,11 +409,7 @@
                 "_" + get_current_time(true) + ".png";
                 
             if(!al_save_bitmap(file_name.c_str(), bmp)) {
-<<<<<<< HEAD
-                log_error(
-=======
                 game.errors.report(
->>>>>>> 02a3f59c
                     "Could not save the area onto an image,"
                     " with the name \"" + file_name + "\"!"
                 );
@@ -504,13 +500,8 @@
         } case MAKER_TOOL_TELEPORT: {
             sector* mouse_sector =
                 get_sector(game.mouse_cursor.w_pos, NULL, true);
-<<<<<<< HEAD
             if(mouse_sector && player_info[0].cur_leader_ptr) {
                 player_info[0].cur_leader_ptr->chase(
-=======
-            if(mouse_sector && cur_leader_ptr) {
-                cur_leader_ptr->chase(
->>>>>>> 02a3f59c
                     game.mouse_cursor.w_pos, mouse_sector->z,
                     CHASE_FLAG_TELEPORT
                 );
