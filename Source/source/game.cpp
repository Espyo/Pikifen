--- conflicted
+++ resolved
@@ -175,19 +175,11 @@
 void game_class::do_global_logic() {
     //Cursor trail.
     if(options.draw_cursor_trail) {
-<<<<<<< HEAD
-        game.mouse_cursor.save_timer.tick(delta_t);
-    }
-    
-    //Audio.
-    game.audio.tick(delta_t);
-=======
         mouse_cursor.save_timer.tick(delta_t);
     }
     
     //Audio.
     audio.tick(delta_t);
->>>>>>> 02a3f59c
 }
 
 
@@ -214,11 +206,7 @@
         ev.type == ALLEGRO_EVENT_MOUSE_BUTTON_DOWN ||
         ev.type == ALLEGRO_EVENT_MOUSE_BUTTON_UP
     ) {
-<<<<<<< HEAD
-        mouse_cursor.update_pos(ev, game.screen_to_world_transform);
-=======
         mouse_cursor.update_pos(ev, screen_to_world_transform);
->>>>>>> 02a3f59c
     }
 }
 
