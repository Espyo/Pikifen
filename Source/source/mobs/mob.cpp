--- conflicted
+++ resolved
@@ -2684,11 +2684,7 @@
     if(svr.get("team", team_var)) {
         MOB_TEAMS team_nr = string_to_team_nr(team_var);
         if(team_nr == INVALID) {
-<<<<<<< HEAD
-            log_error(
-=======
             game.errors.report(
->>>>>>> 02a3f59c
                 "Unknown team name \"" + team_var +
                 "\", when trying to create mob (" +
                 get_error_message_mob_info(this) + ")!", NULL
@@ -2831,11 +2827,7 @@
     }
     
     if(final_nr == INVALID) {
-<<<<<<< HEAD
-        log_error(
-=======
         game.errors.report(
->>>>>>> 02a3f59c
             "Mob (" + get_error_message_mob_info(this) +
             ") tried to switch from " +
             (
@@ -3002,11 +2994,7 @@
     }
     
     if(!type_ptr) {
-<<<<<<< HEAD
-        log_error(
-=======
         game.errors.report(
->>>>>>> 02a3f59c
             "Mob (" + get_error_message_mob_info(this) +
             ") tried to spawn an object of the "
             "type \"" + info->mob_type_name + "\", but there is no such "
@@ -3653,19 +3641,12 @@
         bool is_far_from_group =
             dist(group->get_average_member_pos(), pos) >
             MOB::GROUP_SHUFFLE_DIST + (group->radius + radius);
-<<<<<<< HEAD
         for (size_t p = 0; p<MAX_PLAYERS;++p){
             if(game.states.gameplay->player_info[p].cur_leader_ptr== NULL) continue;
         bool is_swarming =
             game.states.gameplay->player_info[p].swarm_magnitude &&
             game.states.gameplay->player_info[p].cur_leader_ptr == this;
         
-=======
-        bool is_swarming =
-            game.states.gameplay->swarm_magnitude &&
-            game.states.gameplay->cur_leader_ptr == this;
-            
->>>>>>> 02a3f59c
         //Find what mode we're in on this frame.
         if(is_swarming) {
             group->mode = group_info_struct::MODE_SWARM;
@@ -3674,10 +3655,6 @@
         } else {
             group->mode = group_info_struct::MODE_SHUFFLE;
         }
-<<<<<<< HEAD
-=======
-        
->>>>>>> 02a3f59c
         //Change things depending on the mode.
         switch(group->mode) {
         case group_info_struct::MODE_FOLLOW_BACK: {
@@ -3722,11 +3699,7 @@
         } case group_info_struct::MODE_SWARM: {
     
             //Swarming.
-<<<<<<< HEAD
             group->anchor_angle = game.states.gameplay->player_info[p].swarm_angle;
-=======
-            group->anchor_angle = game.states.gameplay->swarm_angle;
->>>>>>> 02a3f59c
             point new_anchor_rel_pos =
                 rotate_point(
                     point(radius + MOB::GROUP_SPOT_INTERVAL * 2.0f, 0.0f),
@@ -3736,11 +3709,7 @@
             
             float intensity_dist =
                 game.config.cursor_max_dist *
-<<<<<<< HEAD
                 game.states.gameplay->player_info[p].swarm_magnitude;
-=======
-                game.states.gameplay->swarm_magnitude;
->>>>>>> 02a3f59c
             al_identity_transform(&group->transform);
             al_translate_transform(
                 &group->transform, -MOB::SWARM_MARGIN, 0
@@ -3751,11 +3720,8 @@
                 1 -
                 (
                     MOB::SWARM_VERTICAL_SCALE*
-<<<<<<< HEAD
                     game.states.gameplay->player_info[p].swarm_magnitude
-=======
                     game.states.gameplay->swarm_magnitude
->>>>>>> 02a3f59c
                 )
             );
             al_rotate_transform(&group->transform, group->anchor_angle + TAU / 2.0f);
@@ -3771,16 +3737,10 @@
             //reassign the spots so Pikmin don't have to keep their order from
             //before.
             group->reassign_spots();
-<<<<<<< HEAD
-        }
-=======
->>>>>>> 02a3f59c
-        }
-    
-<<<<<<< HEAD
-    }
-=======
->>>>>>> 02a3f59c
+        }
+        }
+    
+    }
     //Damage squash stuff.
     if(damage_squash_time > 0.0f) {
         damage_squash_time -= delta_t;
