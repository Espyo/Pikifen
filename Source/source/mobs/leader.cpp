/*
 * Copyright (c) Andre 'Espyo' Silva 2013.
 * The following source file belongs to the open-source project Pikifen.
 * Please read the included README and LICENSE files for more information.
 * Pikmin is copyright (c) Nintendo.
 *
 * === FILE DESCRIPTION ===
 * Leader class and leader-related functions.
 */

#include <algorithm>

#include "leader.h"

#include "../const.h"
#include "../drawing.h"
#include "../functions.h"
#include "../game.h"

namespace LEADER {
//Auto-throw starts at this cooldown.
const float AUTO_THROW_COOLDOWN_MAX_DURATION = 0.7f;
//Auto-throw ends at this cooldown.
const float AUTO_THROW_COOLDOWN_MIN_DURATION = THROW_COOLDOWN_DURATION * 1.2f;
//Auto-throw cooldown lowers at this speed.
const float AUTO_THROW_COOLDOWN_SPEED = 0.3f;
//The whistle can't go past this radius, by default.
const float DEF_WHISTLE_RANGE = 80.0f;
//Members cannot go past this range from the angle of dismissal.
const float DISMISS_ANGLE_RANGE = TAU / 2;
//Multiply the space members take up by this. Lower = more compact subgroups.
const float DISMISS_MEMBER_SIZE_MULTIPLIER = 0.75f;
//Opacity of the dismiss particles.
const float DISMISS_PARTICLE_ALPHA = 1.0f;
//Amount of dismiss particles to spawn.
const size_t DISMISS_PARTICLE_AMOUNT = WHISTLE::N_DOT_COLORS * 3;
//Dismiss particle friction.
const float DISMISS_PARTICLE_FRICTION = 3.2f;
//Dismiss particle maximum duration.
const float DISMISS_PARTICLE_MAX_DURATION = 1.4f;
//Dismiss particle maximum speed.
const float DISMISS_PARTICLE_MAX_SPEED = 210.0f;
//Dismiss particle minimum duration.
const float DISMISS_PARTICLE_MIN_DURATION = 1.0f;
//Dismiss particle minimum speed.
const float DISMISS_PARTICLE_MIN_SPEED = 170.0f;
//Dismiss particle size.
const float DISMISS_PARTICLE_SIZE = 8.0f;
//Dismissed groups must have this much distance between them/the leader.
const float DISMISS_SUBGROUP_DISTANCE = 48.0f;
//Ratio of health at which a leader's health wheel starts giving a warning.
const float HEALTH_CAUTION_RATIO = 0.3f;
//How long the low health caution ring lasts for.
const float HEALTH_CAUTION_RING_DURATION = 2.5f;
//Angle at which leaders hold their group members.
const float HELD_GROUP_MEMBER_ANGLE = TAU / 2;
//How far away from the leader is a held group member placed, horizontally.
const float HELD_GROUP_MEMBER_H_DIST = 1.2f;
//How far away from the leader is a held group member placed, vertically.
const float HELD_GROUP_MEMBER_V_DIST = 0.5f;
//Invulnerability period after getting hit.
const float INVULN_PERIOD = 1.5f;
//Seconds that need to pass before another swarm arrow appears.
const float SWARM_ARROW_INTERVAL = 0.1f;
//Swarm particle opacity.
const float SWARM_PARTICLE_ALPHA = 0.8f;
//Swarm particle random angle deviation.
const float SWARM_PARTICLE_ANGLE_DEVIATION = TAU * 0.04f;
//Swarm particle friction.
const float SWARM_PARTICLE_FRICTION = 2.0f;
//Swarm particle maximum duration.
const float SWARM_PARTICLE_MAX_DURATION = 1.5f;
//Swarm particle minimum duration.
const float SWARM_PARTICLE_MIN_DURATION = 1.0f;
//Swarm particle size.
const float SWARM_PARTICLE_SIZE = 6.0f;
//Swarm particle random speed deviation.
const float SWARM_PARTICLE_SPEED_DEVIATION = 10.0f;
//Swarm particle speed multiplier.
const float SWARM_PARTICLE_SPEED_MULT = 500.0f;
//Throws cannot happen any faster than this interval.
const float THROW_COOLDOWN_DURATION = 0.15f;
//Throw preview maximum thickness.
const float THROW_PREVIEW_DEF_MAX_THICKNESS = 8.0f;
//The throw preview starts fading in at this ratio.
const float THROW_PREVIEW_FADE_IN_RATIO = 0.30f;
//The throw preview starts fading out at this ratio.
const float THROW_PREVIEW_FADE_OUT_RATIO = 1.0f - THROW_PREVIEW_FADE_IN_RATIO;
//Throw preview minimum thickness.
const float THROW_PREVIEW_MIN_THICKNESS = 2.0f;
}


/* ----------------------------------------------------------------------------
 * Creates a leader mob.
 * pos:
 *   Starting coordinates.
 * type:
 *   Leader type this mob belongs to.
 * angle:
 *   Starting angle.
 */
leader::leader(const point &pos, leader_type* type, const float angle) :
    mob(pos, type, angle),
    lea_type(type),
    active_player(-1),
    active(false),
    auto_plucking(false),
    pluck_target(nullptr),
    queued_pluck_cancel(false),
    is_in_walking_anim(false),
    swarm_next_arrow_timer(LEADER::SWARM_ARROW_INTERVAL),
    throw_cooldown(0.0f),
    throw_queued(false),
    auto_throwing(false),
    auto_throw_cooldown(0.0f),
    auto_throw_cooldown_duration(0.0f),
    throwee(nullptr),
    throwee_angle(0.0f),
    throwee_max_z(0.0f),
    throwee_speed_z(0.0f),
    throwee_can_reach(false),
    health_wheel_visible_ratio(1.0f),
    health_wheel_caution_timer(0.0f),
    whistle_sfx_source_id(0) {
    
    team = MOB_TEAM_PLAYER_1;
    invuln_period = timer(LEADER::INVULN_PERIOD);
    
    subgroup_type_ptr =
        game.states.gameplay->subgroup_types.get_type(
            SUBGROUP_TYPE_CATEGORY_LEADER
        );
        
    swarm_next_arrow_timer.on_end = [this] () {
        if (active_player < 0) return;
        swarm_next_arrow_timer.start();
        swarm_arrows.push_back(0);
        
        particle p;
        unsigned char color_idx = randomi(0, WHISTLE::N_DOT_COLORS);
        p.bitmap = game.sys_assets.bmp_bright_circle;
        p.color.r = WHISTLE::DOT_COLORS[color_idx][0] / 255.0f;
        p.color.g = WHISTLE::DOT_COLORS[color_idx][1] / 255.0f;
        p.color.b = WHISTLE::DOT_COLORS[color_idx][2] / 255.0f;
        p.color.a = LEADER::SWARM_PARTICLE_ALPHA;
        p.duration =
            randomf(
                LEADER::SWARM_PARTICLE_MIN_DURATION,
                LEADER::SWARM_PARTICLE_MAX_DURATION
            );
        p.friction = LEADER::SWARM_PARTICLE_FRICTION;
        p.pos = this->pos;
        p.pos.x += randomf(-this->radius * 0.5f, this->radius * 0.5f);
        p.pos.y += randomf(-this->radius * 0.5f, this->radius * 0.5f);
        p.priority = PARTICLE_PRIORITY_MEDIUM;
        p.size = LEADER::SWARM_PARTICLE_SIZE;
        float p_speed =
            game.states.gameplay->player_info[active_player].swarm_magnitude *
            LEADER::SWARM_PARTICLE_SPEED_MULT +
            randomf(
                -LEADER::SWARM_PARTICLE_SPEED_DEVIATION,
                LEADER::SWARM_PARTICLE_SPEED_DEVIATION
            );
        float p_angle =
            game.states.gameplay->player_info[active_player].swarm_angle +
            randomf(
                -LEADER::SWARM_PARTICLE_ANGLE_DEVIATION,
                LEADER::SWARM_PARTICLE_ANGLE_DEVIATION
            );
        p.speed = rotate_point(point(p_speed, 0.0f), p_angle);
        p.time = p.duration;
        p.type = PARTICLE_TYPE_BITMAP;
        p.z = this->z + this->height / 2.0f;
        game.states.gameplay->particles.add(p);
    };
    swarm_next_arrow_timer.start();
}


/* ----------------------------------------------------------------------------
 * Returns whether or not a leader can receive a given status effect.
 * s:
 *   Status type to check.
 */
bool leader::can_receive_status(status_type* s) const {
    return has_flag(s->affects, STATUS_AFFECTS_LEADERS);
}


/* ----------------------------------------------------------------------------
 * Returns whether or not a leader can throw.
 */
bool leader::check_throw_ok() const {
    if(holding.empty()) {
        return false;
    }
    
    mob_event* ev = fsm.get_event(LEADER_EV_THROW);
    
    if(!ev) {
        return false;
    }
    
    return true;
}


/* ----------------------------------------------------------------------------
 * Makes a leader dismiss their group.
 * The group is then organized in groups, by type,
 * and is dismissed close to the leader.
 */
void leader::dismiss() {

    if (active_player < 0) return;
    size_t n_group_members = group->members.size();
    if(n_group_members == 0) return;
    
    //They are dismissed towards this angle.
    //This is then offset a bit for each subgroup, depending on a few factors.
    float base_angle;
    
    //First, calculate what direction the group should be dismissed to.
    if(game.states.gameplay->player_info[active_player].swarm_magnitude > 0) {
        //If the leader's swarming,
        //they should be dismissed in that direction.
        base_angle = game.states.gameplay->player_info[active_player].swarm_angle;
    } else {
        //Leftmost member coordinate, rightmost, etc.
        point min_coords, max_coords;
        
        for(size_t m = 0; m < n_group_members; ++m) {
            mob* member_ptr = group->members[m];
            
            if(member_ptr->pos.x < min_coords.x || m == 0)
                min_coords.x = member_ptr->pos.x;
            if(member_ptr->pos.x > max_coords.x || m == 0)
                max_coords.x = member_ptr->pos.x;
            if(member_ptr->pos.y < min_coords.y || m == 0)
                min_coords.y = member_ptr->pos.y;
            if(member_ptr->pos.y > max_coords.y || m == 0)
                max_coords.y = member_ptr->pos.y;
        }
        
        point group_center(
            (min_coords.x + max_coords.x) / 2,
            (min_coords.y + max_coords.y) / 2
        );
        base_angle = get_angle(pos, group_center);
    }
    
    
    struct subgroup_dismiss_info {
        //Radius of the group.
        float radius;
        //Group members of this subgroup type.
        vector<mob*> members;
        //Center point of the subgroup.
        point center;
    };
    vector<subgroup_dismiss_info> subgroups_info;
    
    //Go through all subgroups and populate the vector of data.
    subgroup_type* first_type =
        game.states.gameplay->subgroup_types.get_first_type();
    subgroup_type* cur_type = first_type;
    
    do {
    
        if(
            cur_type !=
            game.states.gameplay->subgroup_types.get_type(
                SUBGROUP_TYPE_CATEGORY_LEADER
            )
        ) {
        
            bool subgroup_exists = false;
            
            for(size_t m = 0; m < n_group_members; ++m) {
                mob* m_ptr = group->members[m];
                if(m_ptr->subgroup_type_ptr != cur_type) continue;
                
                if(!subgroup_exists) {
                    subgroups_info.push_back(subgroup_dismiss_info());
                    subgroup_exists = true;
                }
                
                subgroups_info.back().members.push_back(m_ptr);
            }
            
        }
        
        cur_type =
            game.states.gameplay->subgroup_types.get_next_type(cur_type);
            
    } while(cur_type != first_type);
    
    //Let's figure out each subgroup's size.
    //Subgroups will be made by placing the members in
    //rows of circles surrounding a central point.
    //The first row is just one spot.
    //The second row is 6 spots around that one.
    //The third is 12 spots around those 6.
    //And so on. Each row fits an additional 6.
    for(size_t s = 0; s < subgroups_info.size(); ++s) {
        size_t n_rows = get_dismiss_rows(subgroups_info[s].members.size());
        
        //Since each row loops all around,
        //it appears to the left and right of the center.
        //So count each one twice. Except for the central one.
        subgroups_info[s].radius =
            game.config.standard_pikmin_radius +
            game.config.standard_pikmin_radius * 2 *
            LEADER::DISMISS_MEMBER_SIZE_MULTIPLIER * (n_rows - 1);
    }
    
    //We'll need to place the subgroups inside arched rows.
    //Like stripes on a rainbow.
    //For each row, we must fit as many Pikmin subgroups as possible.
    //Each row can have a different thickness,
    //based on the size of the subgroups within.
    //Starts off on the row closest to the leader.
    //We place the first subgroup, then some padding, then the next group,
    //etc. For every subgroup we place, we must update the thickness.
    struct row_info {
        //Index of subgroups in this row.
        vector<size_t> subgroups;
        //Angular distance spread out from the row center.
        float dist_between_center;
        //How thick this row is.
        float thickness;
        //How much is taken up by Pikmin and padding.
        float angle_occupation;
        
        row_info() {
            dist_between_center = 0;
            thickness = 0;
            angle_occupation = 0;
        }
    };
    
    bool done = false;
    vector<row_info> rows;
    row_info cur_row;
    cur_row.dist_between_center = LEADER::DISMISS_SUBGROUP_DISTANCE;
    size_t cur_row_nr = 0;
    size_t cur_subgroup_nr = 0;
    
    while(!done && !subgroups_info.empty()) {
        float new_thickness =
            std::max(
                cur_row.thickness, subgroups_info[cur_subgroup_nr].radius * 2
            );
            
        float new_angle_occupation = 0;
        for(size_t s = 0; s < cur_row.subgroups.size(); ++s) {
            new_angle_occupation +=
                linear_dist_to_angular(
                    subgroups_info[cur_row.subgroups[s]].radius * 2.0,
                    cur_row.dist_between_center +
                    cur_row.thickness / 2.0f
                );
            if(s < cur_row.subgroups.size() - 1) {
                new_angle_occupation +=
                    linear_dist_to_angular(
                        LEADER::DISMISS_SUBGROUP_DISTANCE,
                        cur_row.dist_between_center +
                        cur_row.thickness / 2.0f
                    );
            }
        }
        if(!cur_row.subgroups.empty()) {
            new_angle_occupation +=
                linear_dist_to_angular(
                    LEADER::DISMISS_SUBGROUP_DISTANCE,
                    cur_row.dist_between_center +
                    new_thickness / 2.0f
                );
        }
        new_angle_occupation +=
            linear_dist_to_angular(
                subgroups_info[cur_subgroup_nr].radius * 2.0,
                cur_row.dist_between_center +
                new_thickness / 2.0f
            );
            
        //Will this group fit?
        if(new_angle_occupation <= LEADER::DISMISS_ANGLE_RANGE) {
            //This subgroup still fits. Next!
            cur_row.thickness = new_thickness;
            cur_row.angle_occupation = new_angle_occupation;
            
            cur_row.subgroups.push_back(cur_subgroup_nr);
            cur_subgroup_nr++;
        }
        
        if(
            new_angle_occupation > LEADER::DISMISS_ANGLE_RANGE ||
            cur_subgroup_nr == subgroups_info.size()
        ) {
            //This subgroup doesn't fit. It'll have to be put in the next row.
            //Or this is the last subgroup, and the row needs to be committed.
            
            rows.push_back(cur_row);
            cur_row_nr++;
            cur_row.dist_between_center +=
                cur_row.thickness + LEADER::DISMISS_SUBGROUP_DISTANCE;
            cur_row.subgroups.clear();
            cur_row.thickness = 0;
            cur_row.angle_occupation = 0;
        }
        
        if(cur_subgroup_nr == subgroups_info.size()) done = true;
    }
    
    //Now that we know which subgroups go into which row,
    //simply decide the positioning.
    for(size_t r = 0; r < rows.size(); ++r) {
        float start_angle = -(rows[r].angle_occupation / 2.0f);
        float cur_angle = start_angle;
        
        for(size_t s = 0; s < rows[r].subgroups.size(); ++s) {
            size_t s_nr = rows[r].subgroups[s];
            float subgroup_angle = cur_angle;
            
            cur_angle +=
                linear_dist_to_angular(
                    subgroups_info[s_nr].radius * 2.0,
                    rows[r].dist_between_center + rows[r].thickness / 2.0
                );
            if(s < rows[r].subgroups.size() - 1) {
                cur_angle +=
                    linear_dist_to_angular(
                        LEADER::DISMISS_SUBGROUP_DISTANCE,
                        rows[r].dist_between_center + rows[r].thickness / 2.0
                    );
            }
            
            //Center the subgroup's angle.
            subgroup_angle +=
                linear_dist_to_angular(
                    subgroups_info[s_nr].radius,
                    rows[r].dist_between_center + rows[r].thickness / 2.0
                );
                
            subgroups_info[s_nr].center =
                angle_to_coordinates(
                    base_angle + subgroup_angle,
                    rows[r].dist_between_center + rows[r].thickness / 2.0f
                );
                
        }
    }
    
    //Now, dismiss!
    for(size_t s = 0; s < subgroups_info.size(); ++s) {
        cur_row_nr = 0;
        size_t cur_row_spot_nr = 0;
        size_t cur_row_spots = 1;
        
        for(size_t m = 0; m < subgroups_info[s].members.size(); ++m) {
        
            point destination;
            
            if(cur_row_nr == 0) {
                destination = subgroups_info[s].center;
            } else {
                float member_angle =
                    ((float) cur_row_spot_nr / cur_row_spots) * TAU;
                destination =
                    subgroups_info[s].center +
                    angle_to_coordinates(
                        member_angle,
                        cur_row_nr * game.config.standard_pikmin_radius * 2 *
                        LEADER::DISMISS_MEMBER_SIZE_MULTIPLIER
                    );
            }
            
            destination +=
                point(
                    randomf(-5.0, 5.0),
                    randomf(-5.0, 5.0)
                );
                
            cur_row_spot_nr++;
            if(cur_row_spot_nr == cur_row_spots) {
                cur_row_nr++;
                cur_row_spot_nr = 0;
                if(cur_row_nr == 1) {
                    cur_row_spots = 6;
                } else {
                    cur_row_spots += 6;
                }
            }
            
            destination += this->pos;
            
            subgroups_info[s].members[m]->leave_group();
            subgroups_info[s].members[m]->fsm.run_event(
                MOB_EV_DISMISSED, (void*) &destination
            );
            
        }
    }
    
    //Dismiss leaders now.
    while(!group->members.empty()) {
        group->members[0]->fsm.run_event(MOB_EV_DISMISSED, NULL);
        group->members[0]->leave_group();
    }
    
    //Final things.
    game.audio.create_mob_sfx_source(
        lea_type->sfx_dismiss,
        this
    );
    for(size_t p = 0; p < LEADER::DISMISS_PARTICLE_AMOUNT; ++p) {
        particle par;
        const unsigned char* color_idx =
            WHISTLE::DOT_COLORS[p % WHISTLE::N_DOT_COLORS];
        par.color.r = color_idx[0] / 255.0f;
        par.color.g = color_idx[1] / 255.0f;
        par.color.b = color_idx[2] / 255.0f;
        par.color.a = LEADER::DISMISS_PARTICLE_ALPHA;
        par.bitmap = game.sys_assets.bmp_bright_circle;
        par.duration =
            randomf(
                LEADER::DISMISS_PARTICLE_MIN_DURATION,
                LEADER::DISMISS_PARTICLE_MAX_DURATION
            );
        par.friction = LEADER::DISMISS_PARTICLE_FRICTION;
        par.pos = pos;
        par.priority = PARTICLE_PRIORITY_MEDIUM;
        par.size = LEADER::DISMISS_PARTICLE_SIZE;
        float par_speed =
            randomf(
                LEADER::DISMISS_PARTICLE_MIN_SPEED,
                LEADER::DISMISS_PARTICLE_MAX_SPEED
            );
        float par_angle = TAU / LEADER::DISMISS_PARTICLE_AMOUNT * p;
        par.speed = rotate_point(point(par_speed, 0.0f), par_angle);
        par.time = par.duration;
        par.type = PARTICLE_TYPE_BITMAP;
        par.z = z + height / 2.0f;
        game.states.gameplay->particles.add(par);
    }
    set_animation(LEADER_ANIM_DISMISSING);
}


/* ----------------------------------------------------------------------------
 * Draw a leader mob.
 */
void leader::draw_mob() {
    mob::draw_mob();
    
    sprite* s_ptr = get_cur_sprite();
    if(!s_ptr) return;
    
    bitmap_effect_info eff;
    get_sprite_bitmap_effects(
        s_ptr, &eff,
        SPRITE_BITMAP_EFFECT_STANDARD |
        SPRITE_BITMAP_EFFECT_STATUS |
        SPRITE_BITMAP_EFFECT_SECTOR_BRIGHTNESS |
        SPRITE_BITMAP_EFFECT_HEIGHT |
        SPRITE_BITMAP_EFFECT_DELIVERY |
        SPRITE_BITMAP_EFFECT_CARRY
    );
    
    if(invuln_period.time_left > 0.0f) {
        sprite* spark_s =
            game.sys_assets.spark_animation.instance.get_cur_sprite();
            
        if(spark_s && spark_s->bitmap) {
            bitmap_effect_info spark_eff = eff;
            point size(
                al_get_bitmap_width(s_ptr->bitmap) * eff.scale.x,
                al_get_bitmap_height(s_ptr->bitmap) * eff.scale.y
            );
            spark_eff.scale.x = size.x / al_get_bitmap_width(spark_s->bitmap);
            spark_eff.scale.y = size.y / al_get_bitmap_height(spark_s->bitmap);
            draw_bitmap_with_effects(spark_s->bitmap, spark_eff);
        }
    }
    
    draw_status_effect_bmp(this, eff);
}


/* ----------------------------------------------------------------------------
 * Returns how many rows will be needed to fit all of the members.
 * Used to calculate how subgroup members will be placed when dismissing.
 * n_members:
 *   Total number of group members to dismiss.
 */
size_t leader::get_dismiss_rows(const size_t n_members) const {
    size_t members_that_fit = 1;
    size_t rows_needed = 1;
    while(members_that_fit < n_members) {
        rows_needed++;
        members_that_fit += 6 * (rows_needed - 1);
    }
    return rows_needed;
}


/* ----------------------------------------------------------------------------
 * Returns its group spot information.
 * Basically, when it's in a leader's group, what point it should be following,
 * and within what distance.
 * final_spot:
 *   The final coordinates are returned here.
 * final_dist:
 *   The final distance to those coordinates is returned here.
 */
void leader::get_group_spot_info(
    point* final_spot, float* final_dist
) const {
    final_spot->x = 0.0f;
    final_spot->y = 0.0f;
    *final_dist = 0.0f;
    
    if(!following_group || !following_group->group) {
        return;
    }
    
    group_info_struct* leader_group_ptr = following_group->group;
    
    float distance =
        following_group->radius +
        radius + game.config.standard_pikmin_radius;
        
    for(size_t me = 0; me < leader_group_ptr->members.size(); ++me) {
        mob* member_ptr = leader_group_ptr->members[me];
        if(member_ptr == this) {
            break;
        } else if(member_ptr->subgroup_type_ptr == subgroup_type_ptr) {
            //If this member is also a leader,
            //then that means the current leader should stick behind.
            distance +=
                member_ptr->radius * 2 + MOB::GROUP_SPOT_INTERVAL;
        }
    }
    
    *final_spot = following_group->pos;
    *final_dist = distance;
}


/* ----------------------------------------------------------------------------
 * Orders Pikmin from the group to leave the group, and head for the specified
 * nest, with the goal of being stored inside. This function prioritizes
 * less matured Pikmin, and ones closest to the nest.
 * Returns true if the specified number of Pikmin were successfully ordered,
 * and false if there were not enough Pikmin of that type in the group
 * to fulfill the order entirely.
 * type:
 *   Type of Pikmin to order.
 * n_ptr:
 *   Nest to enter.
 * amount:
 *   Amount of Pikmin of the given type to order.
 */
bool leader::order_pikmin_to_onion(
    const pikmin_type* type, pikmin_nest_struct* n_ptr, const size_t amount
) {
    //Find Pikmin of that type.
    vector<std::pair<dist, pikmin*>> candidates;
    size_t amount_ordered = 0;
    
    for(size_t m = 0; m < group->members.size(); ++m) {
        mob* mob_ptr = group->members[m];
        if(
            mob_ptr->type->category->id != MOB_CATEGORY_PIKMIN ||
            mob_ptr->type != type
        ) {
            continue;
        }
        
        candidates.push_back(
            std::make_pair(
                dist(mob_ptr->pos, n_ptr->m_ptr->pos),
                (pikmin*) mob_ptr
            )
        );
    }
    
    //Sort them by maturity first, distance second.
    std::sort(
        candidates.begin(),
        candidates.end(),
        [] (
            std::pair<dist, pikmin*> &p1,
            std::pair<dist, pikmin*> &p2
    ) -> bool {
        if(p1.second->maturity != p2.second->maturity) {
            return p1.second->maturity < p2.second->maturity;
        } else {
            return p1.first < p2.first;
        }
    }
    );
    
    //Order Pikmin, in order.
    for(size_t p = 0; p < candidates.size(); ++p) {
    
        pikmin* pik_ptr = candidates[p].second;
        mob_event* ev = pik_ptr->fsm.get_event(MOB_EV_GO_TO_ONION);
        if(!ev) continue;
        
        ev->run(pik_ptr, (void*) n_ptr);
        
        amount_ordered++;
        if(amount_ordered == amount) {
            return true;
        }
    }
    
    //If it got here, that means we couldn't order enough Pikmin to fulfill
    //the requested amount.
    return false;
}


/* ----------------------------------------------------------------------------
 * Queues up a throw. This will cause the throw to go through whenever
 * the throw cooldown ends.
 */
void leader::queue_throw() {
    if(!check_throw_ok()) {
        return;
    }
    
    throw_queued = true;
}


/* ----------------------------------------------------------------------------
 * Signals the group members that the swarm mode stopped.
 */
void leader::signal_swarm_end() const {
    for(size_t m = 0; m < group->members.size(); ++m) {
        group->members[m]->fsm.run_event(MOB_EV_SWARM_ENDED);
    }
}


/* ----------------------------------------------------------------------------
 * Signals the group members that the swarm mode started.
 */
void leader::signal_swarm_start() const {
    for(size_t m = 0; m < group->members.size(); ++m) {
        group->members[m]->fsm.run_event(MOB_EV_SWARM_STARTED);
    }
}


/* ----------------------------------------------------------------------------
 * Starts the auto-throw mode.
 */
void leader::start_auto_throwing() {
    auto_throwing = true;
    auto_throw_cooldown = 0.0f;
    auto_throw_cooldown_duration = LEADER::AUTO_THROW_COOLDOWN_MAX_DURATION;
}


/* ----------------------------------------------------------------------------
 * Starts the particle generator that leaves a trail behind a thrown Pikmin.
 */
void leader::start_throw_trail() {
    particle throw_p(
        PARTICLE_TYPE_CIRCLE, pos, z,
        radius, 0.6, PARTICLE_PRIORITY_LOW
    );
    throw_p.size_grow_speed = -5;
    throw_p.color = change_alpha(type->main_color, 128);
    particle_generator pg(MOB::THROW_PARTICLE_INTERVAL, throw_p, 1);
    pg.follow_mob = this;
    pg.id = MOB_PARTICLE_GENERATOR_THROW;
    particle_generators.push_back(pg);
}


/* ----------------------------------------------------------------------------
 * Makes the leader start whistling.
 */
void leader::start_whistling() {
<<<<<<< HEAD

    if (active_player < 0) return;
    game.states.gameplay->player_info[active_player].whistle.start_whistling();
=======
    game.states.gameplay->whistle.start_whistling();
>>>>>>> 02a3f59c
    
    whistle_sfx_source_id =
        game.audio.create_world_pos_sfx_source(
            lea_type->sfx_whistle,
<<<<<<< HEAD
            game.states.gameplay->player_info[active_player].leader_cursor_w
=======
            game.states.gameplay->leader_cursor_w
>>>>>>> 02a3f59c
        );
    set_animation(LEADER_ANIM_WHISTLING);
    script_timer.start(2.5f);
    game.statistics.whistle_uses++;
}


/* ----------------------------------------------------------------------------
 * Stops the auto-throw mode.
 */
void leader::stop_auto_throwing() {
    auto_throwing = false;
}


/* ----------------------------------------------------------------------------
 * Makes the leader stop whistling.
 */
void leader::stop_whistling() {
<<<<<<< HEAD
    if (active_player < 0) return;
    if(!game.states.gameplay->player_info[active_player].whistle.whistling) return;
    game.states.gameplay->player_info[active_player].whistle.stop_whistling();
=======
    if(!game.states.gameplay->whistle.whistling) return;
    game.states.gameplay->whistle.stop_whistling();
>>>>>>> 02a3f59c
    game.audio.destroy_sfx_source(whistle_sfx_source_id);
    whistle_sfx_source_id = 0;
}


/* ----------------------------------------------------------------------------
 * Swaps out the currently held Pikmin for a different one.
 * new_pik:
 *   The new Pikmin to hold.
 */
void leader::swap_held_pikmin(mob* new_pik) {
    if(holding.empty()) return;
    
    mob* old_pik = holding[0];
    
    mob_event* old_pik_ev = old_pik->fsm.get_event(MOB_EV_RELEASED);
    mob_event* new_pik_ev = new_pik->fsm.get_event(MOB_EV_GRABBED_BY_FRIEND);
    
    group->sort(new_pik->subgroup_type_ptr);
    
    if(!old_pik_ev || !new_pik_ev) return;
    
    release(holding[0]);
    
    new_pik_ev->run(new_pik);
    hold(
        new_pik, INVALID,
        LEADER::HELD_GROUP_MEMBER_H_DIST, LEADER::HELD_GROUP_MEMBER_ANGLE,
        LEADER::HELD_GROUP_MEMBER_V_DIST,
        false, HOLD_ROTATION_METHOD_FACE_HOLDER
    );
}


/* ----------------------------------------------------------------------------
 * Ticks time by one frame of logic.
 * delta_t:
 *   How long the frame's tick is, in seconds.
 */
void leader::tick_class_specifics(const float delta_t) {
    //Throw-related things.
    if(auto_throw_cooldown > 0.0f) {
        auto_throw_cooldown -= delta_t;
    }
    if(throw_cooldown > 0.0f) {
        throw_cooldown -= delta_t;
    }
    
    if(auto_throwing && auto_throw_cooldown <= 0.0f) {
        if(active_player >= 0){
        bool grabbed = grab_closest_group_member(active_player);
        if(grabbed) {
            queue_throw();
        }
        auto_throw_cooldown = auto_throw_cooldown_duration;
        }
    }
    
    if(
        throw_queued &&
        throw_cooldown <= 0.0f &&
        check_throw_ok()
    ) {
        fsm.run_event(LEADER_EV_THROW);
        update_throw_variables();
        throw_cooldown = LEADER::THROW_COOLDOWN_DURATION;
        throw_queued = false;
    }
    
    if(throw_cooldown <= 0.0f) {
        throw_queued = false;
    }
    
    auto_throw_cooldown_duration =
        std::max(
            auto_throw_cooldown_duration -
            LEADER::AUTO_THROW_COOLDOWN_SPEED * delta_t,
            LEADER::AUTO_THROW_COOLDOWN_MIN_DURATION
        );
        
    if(group && group->members.empty()) {
        stop_auto_throwing();
    }
<<<<<<< HEAD
    if(active_player >= 0){
    if(game.states.gameplay->player_info[active_player].whistle.whistling) {
        game.audio.set_sfx_source_pos(
            whistle_sfx_source_id,
            game.states.gameplay->player_info[active_player].leader_cursor_w
        );
    }
    }
=======
    
    if(game.states.gameplay->whistle.whistling) {
        game.audio.set_sfx_source_pos(
            whistle_sfx_source_id,
            game.states.gameplay->leader_cursor_w
        );
    }
    
>>>>>>> 02a3f59c
    //Health wheel logic.
    health_wheel_visible_ratio +=
        ((health / max_health) - health_wheel_visible_ratio) *
        (IN_WORLD_HEALTH_WHEEL::SMOOTHNESS_MULT * delta_t);
        
    if(
        health < max_health * LEADER::HEALTH_CAUTION_RATIO ||
        health_wheel_caution_timer > 0.0f
    ) {
        health_wheel_caution_timer += delta_t;
        if(health_wheel_caution_timer >= LEADER::HEALTH_CAUTION_RING_DURATION) {
            health_wheel_caution_timer = 0.0f;
        }
    }
}


/* ----------------------------------------------------------------------------
 * Updates variables related to how the leader's throw would go.
 */
void leader::update_throw_variables() {
    if (active_player < 0)return;
    throwee = NULL;
    if(!holding.empty()) {
        throwee = holding[0];
    } else if(game.states.gameplay->player_info[active_player].cur_leader_ptr == this) {
        throwee = game.states.gameplay->player_info[active_player].closest_group_member[BUBBLE_CURRENT];
    }
    
    if(!throwee) {
        return;
    }
    
    float target_z;
    if(game.states.gameplay->player_info[active_player].throw_dest_mob) {
        target_z =
            game.states.gameplay->player_info[active_player].throw_dest_mob->z +
            game.states.gameplay->player_info[active_player].throw_dest_mob->height;
    } else if(game.states.gameplay->player_info[active_player].throw_dest_sector) {
        target_z = game.states.gameplay->player_info[active_player].throw_dest_sector->z;
    } else {
        target_z = z;
    }
    
    float max_height;
    switch (throwee->type->category->id) {
    case MOB_CATEGORY_PIKMIN: {
        max_height = ((pikmin*) throwee)->pik_type->max_throw_height;
        break;
    } case MOB_CATEGORY_LEADERS: {
        max_height = ((leader*) throwee)->lea_type->max_throw_height;
        break;
    } default: {
        max_height = std::max(128.0f, (target_z - z) * 1.2f);
        break;
    }
    }
    
    //Due to floating point inaccuracies, it's hard for mobs to actually
    //reach the intended value. Let's bump it up just a smidge.
    max_height += 0.5f;
    
    if(max_height >= (target_z - z)) {
        //Can reach.
        throwee_can_reach = true;
    } else {
        //Can't reach! Just do a convincing throw that is sure to fail.
        //Limiting the "target" Z makes it so the horizontal velocity isn't
        //so wild.
        target_z = z + max_height * 0.75;
        throwee_can_reach = false;
    }
    
    throwee_max_z = z + max_height;
    
    calculate_throw(
        pos,
        z,
        game.states.gameplay->player_info[active_player].throw_dest,
        target_z,
        max_height,
        MOB::GRAVITY_ADDER,
        &throwee_speed,
        &throwee_speed_z,
        &throwee_angle
    );
}


/* ----------------------------------------------------------------------------
 * Switch active leader.
 * forward:
 *   If true, switch to the next one. If false, to the previous.
 * force_success:
 *   If true, switch to this leader even if they can't currently handle the
 *   leader switch script event.
 * keep_idx:
 *   If true, swap to a leader that has the same index in the list of available
 *   leaders as the current one does. Usually this is used because the
 *   current leader is no longer available.
 */
void change_to_next_leader(
    const bool forward, const bool force_success, const bool keep_idx,const size_t player_id
) {
    if(game.states.gameplay->team_info[game.states.gameplay->player_info[player_id].team-MOB_TEAM_PLAYER_1].available_leaders.empty()) {
        //There are no leaders remaining. Set the current leader to none.
        game.states.gameplay->player_info[player_id].cur_leader_nr = INVALID;
        game.states.gameplay->player_info[player_id].cur_leader_ptr = NULL;
        game.states.gameplay->player_info[player_id].update_closest_group_members();
        return;
    }
    
    if(
        game.states.gameplay->team_info[game.states.gameplay->player_info[player_id].team-MOB_TEAM_PLAYER_1].available_leaders.size() == 1 &&
        game.states.gameplay->player_info[player_id].cur_leader_ptr &&
        !keep_idx
    ) {
        return;
    }
    
    if(
        (
            game.states.gameplay->player_info[player_id].cur_leader_ptr &&
            !game.states.gameplay->player_info[player_id].cur_leader_ptr->fsm.get_event(
                LEADER_EV_INACTIVATED
            )
        ) &&
        !force_success
    ) {
        //This leader isn't ready to be switched out of. Forget it.
        return;
    }
    
    //We'll send the switch event to the next leader on the list.
    //If they accept, they run a function to change leaders.
    //If not, we try the next leader.
    //If we return to the current leader without anything being
    //changed, then stop trying; no leader can be switched to.
    
    int new_leader_nr = (int) game.states.gameplay->player_info[player_id].cur_leader_nr;
    if(keep_idx) {
        forward ? new_leader_nr-- : new_leader_nr++;
    }
    leader* new_leader_ptr = NULL;
    bool searching = true;
    leader* original_leader_ptr = game.states.gameplay->player_info[player_id].cur_leader_ptr;
    bool cant_find_new_leader = false;
    bool success = false;
    int search_count = 0;
    while(searching) {
        search_count+=1;
        if (search_count > game.states.gameplay->mobs.leaders.size()*2){
            searching = false;
        }
        new_leader_nr =
            sum_and_wrap(
                new_leader_nr,
                (forward ? 1 : -1),
                ((int) game.states.gameplay->team_info[game.states.gameplay->player_info[player_id].team-MOB_TEAM_PLAYER_1].available_leaders.size())
            );
        new_leader_ptr = game.states.gameplay->team_info[game.states.gameplay->player_info[player_id].team-MOB_TEAM_PLAYER_1].available_leaders[new_leader_nr];
        
        if(new_leader_ptr == original_leader_ptr) {
            //Back to the original; stop trying.
            cant_find_new_leader = true;
            searching = false;
        }
        if (new_leader_ptr->active_player >=0) continue;
        new_leader_ptr->active_player = player_id;
        new_leader_ptr->fsm.run_event(LEADER_EV_ACTIVATED);
        
        //If after we called the event, the leader is the same,
        //then that means the leader can't be switched to.
        //Try a new one.
        if(game.states.gameplay->player_info[player_id].cur_leader_ptr != original_leader_ptr) {
            searching = false;
            success = true;
        }
    }
    
    if(cant_find_new_leader && force_success) {
        //Ok, we need to force a leader to accept the focus. Let's do so.
        game.states.gameplay->player_info[player_id].cur_leader_nr =
            sum_and_wrap(
                new_leader_nr,
                (forward ? 1 : -1),
                (int) game.states.gameplay->team_info[game.states.gameplay->player_info[player_id].team-MOB_TEAM_PLAYER_1].available_leaders.size()
            );
        game.states.gameplay->player_info[player_id].cur_leader_ptr =
            game.states.gameplay->
            team_info[game.states.gameplay->player_info[player_id].team-MOB_TEAM_PLAYER_1].
            available_leaders[game.states.gameplay->player_info[player_id].cur_leader_nr];
            
        game.states.gameplay->player_info[player_id].cur_leader_ptr->fsm.set_state(
            LEADER_STATE_ACTIVE
        );
        success = true;
    }
    
    if(success) {
        if(original_leader_ptr != NULL){
          original_leader_ptr->active_player = -1;
        }
        game.states.gameplay->player_info[player_id].cur_leader_ptr->active_player = player_id;
        game.states.gameplay->player_info[player_id].update_closest_group_members();
        game.states.gameplay->player_info[player_id].cur_leader_ptr->swarm_arrows.clear();
    }
}


/* ----------------------------------------------------------------------------
 * Makes the current leader grab the closest group member of the standby type.
 * Returns true on success, false on failure.
 */
bool grab_closest_group_member(const size_t player_id) {
    if(!game.states.gameplay->player_info[player_id].cur_leader_ptr) return false;
    
    //Check if there is even a closest group member.
    if(!game.states.gameplay->player_info[player_id].closest_group_member[BUBBLE_CURRENT]) {
        return false;
    }
    
    //Check if the leader can grab, and the group member can be grabbed.
    mob_event* grabbed_ev =
        game.states.gameplay->
        player_info[player_id].closest_group_member[BUBBLE_CURRENT]->fsm.get_event(
            MOB_EV_GRABBED_BY_FRIEND
        );
    mob_event* grabber_ev =
        game.states.gameplay->player_info[player_id].cur_leader_ptr->fsm.get_event(
            LEADER_EV_HOLDING
        );
    if(!grabber_ev || !grabbed_ev) {
        return false;
    }
    
    //Check if there's anything in the way.
    if(
        !game.states.gameplay->player_info[player_id].cur_leader_ptr->has_clear_line(
            game.states.gameplay->player_info[player_id].closest_group_member[BUBBLE_CURRENT]
        )
    ) {
        return false;
    }
    
    //Run the grabbing logic then.
    grabber_ev->run(
        game.states.gameplay->player_info[player_id].cur_leader_ptr,
        (void*) game.states.gameplay->player_info[player_id].closest_group_member[BUBBLE_CURRENT]
    );
    grabbed_ev->run(
        game.states.gameplay->player_info[player_id].closest_group_member[BUBBLE_CURRENT],
        (void*) game.states.gameplay->player_info[player_id].cur_leader_ptr
    );
    
    return true;
}<|MERGE_RESOLUTION|>--- conflicted
+++ resolved
@@ -788,22 +788,13 @@
  * Makes the leader start whistling.
  */
 void leader::start_whistling() {
-<<<<<<< HEAD
-
     if (active_player < 0) return;
     game.states.gameplay->player_info[active_player].whistle.start_whistling();
-=======
-    game.states.gameplay->whistle.start_whistling();
->>>>>>> 02a3f59c
     
     whistle_sfx_source_id =
         game.audio.create_world_pos_sfx_source(
             lea_type->sfx_whistle,
-<<<<<<< HEAD
             game.states.gameplay->player_info[active_player].leader_cursor_w
-=======
-            game.states.gameplay->leader_cursor_w
->>>>>>> 02a3f59c
         );
     set_animation(LEADER_ANIM_WHISTLING);
     script_timer.start(2.5f);
@@ -823,14 +814,9 @@
  * Makes the leader stop whistling.
  */
 void leader::stop_whistling() {
-<<<<<<< HEAD
     if (active_player < 0) return;
     if(!game.states.gameplay->player_info[active_player].whistle.whistling) return;
     game.states.gameplay->player_info[active_player].whistle.stop_whistling();
-=======
-    if(!game.states.gameplay->whistle.whistling) return;
-    game.states.gameplay->whistle.stop_whistling();
->>>>>>> 02a3f59c
     game.audio.destroy_sfx_source(whistle_sfx_source_id);
     whistle_sfx_source_id = 0;
 }
@@ -914,7 +900,6 @@
     if(group && group->members.empty()) {
         stop_auto_throwing();
     }
-<<<<<<< HEAD
     if(active_player >= 0){
     if(game.states.gameplay->player_info[active_player].whistle.whistling) {
         game.audio.set_sfx_source_pos(
@@ -923,16 +908,6 @@
         );
     }
     }
-=======
-    
-    if(game.states.gameplay->whistle.whistling) {
-        game.audio.set_sfx_source_pos(
-            whistle_sfx_source_id,
-            game.states.gameplay->leader_cursor_w
-        );
-    }
-    
->>>>>>> 02a3f59c
     //Health wheel logic.
     health_wheel_visible_ratio +=
         ((health / max_health) - health_wheel_visible_ratio) *
