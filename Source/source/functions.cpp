--- conflicted
+++ resolved
@@ -1089,63 +1089,6 @@
 
 
 /* ----------------------------------------------------------------------------
-<<<<<<< HEAD
- * Prints something onto the error log.
- * s:
- *   String that represents the error.
- * d:
- *   If not null, this will be used to obtain the file name
- *   and line that caused the error.
- */
-void log_error(const string &s, data_node* d) {
-    string output = "";
-    if(game.errors_reported_so_far == 0) {
-        string first_error_info =
-            "\n\n"
-            "Pikifen version " + get_engine_version_string();
-        if(!game.config.version.empty()) {
-            first_error_info +=
-                ", " + game.config.name + " version " + game.config.version;
-        }
-        first_error_info += ":\n";
-        output += first_error_info;
-    }
-    output += " " + get_current_time(false) + ": " + s;
-    if(d) {
-        output += " (" + d->file_name;
-        if (d->line_nr != 0) output += " line " + i2s(d->line_nr);
-        output += ")";
-    }
-    output += "\n";
-    std::cout << output;
-    
-    string prev_error_log;
-    string line;
-    ALLEGRO_FILE* file_i =
-        al_fopen(ERROR_LOG_FILE_PATH.c_str(), "r");
-    if(file_i) {
-        while(!al_feof(file_i)) {
-            getline(file_i, line);
-            prev_error_log += line + "\n";
-        }
-        prev_error_log.erase(prev_error_log.size() - 1);
-        al_fclose(file_i);
-    }
-    
-    ALLEGRO_FILE* file_o =
-        al_fopen(ERROR_LOG_FILE_PATH.c_str(), "w");
-    if(file_o) {
-        al_fwrite(file_o, prev_error_log + output);
-        al_fclose(file_o);
-    }
-    
-    game.errors_reported_so_far++;
-}
-
-
-/* ----------------------------------------------------------------------------
-=======
->>>>>>> 02a3f59c
  * Converts a point to a string.
  * p:
  *   Point to convert.
@@ -1997,11 +1940,7 @@
  * speaker_bmp:
  *   Bitmap representing the speaker.
  */
-<<<<<<< HEAD
 void start_message(const string &text, ALLEGRO_BITMAP* speaker_bmp,const int &player_id) {
-=======
-void start_message(const string &text, ALLEGRO_BITMAP* speaker_bmp) {
->>>>>>> 02a3f59c
     if(!text.empty()) {
         string final_text = unescape_string(text);
         game.states.gameplay->player_info[player_id].msg_box =
