--- conflicted
+++ resolved
@@ -47,10 +47,7 @@
 extern const float GAIN_CHANGE_SPEED;
 extern const float PAN_CHANGE_SPEED;
 extern const float PLAYBACK_PAUSE_GAIN_SPEED;
-<<<<<<< HEAD
-=======
 extern const float PLAYBACK_STOP_GAIN_SPEED;
->>>>>>> c4469dc6
 }
 
 
@@ -99,11 +96,8 @@
     SFX_PLAYBACK_PAUSED,
     //In the process of fading in to unpause.
     SFX_PLAYBACK_UNPAUSING,
-<<<<<<< HEAD
-=======
     //In the process of fading out to stop.
     SFX_PLAYBACK_STOPPING,
->>>>>>> c4469dc6
     //Finished playing and needs to be destroyed.
     SFX_PLAYBACK_DESTROYED,
 };
@@ -178,13 +172,8 @@
     float pan = 0.0f;
     //Pan that it wants to be at.
     float target_pan = 0.0f;
-<<<<<<< HEAD
-    //Multiply the gain by this much, due to playback un/pausing.
-    float pause_gain_mult = 1.0f;
-=======
     //Multiply the gain by this much, due to the playback's state.
     float state_gain_mult = 1.0f;
->>>>>>> c4469dc6
     //Position before pausing.
     unsigned int pre_pause_pos = 0;
 };
@@ -270,11 +259,8 @@
     audio_manager();
     
 private:
-<<<<<<< HEAD
-=======
     //Master mixer.
     ALLEGRO_MIXER* master_mixer;
->>>>>>> c4469dc6
     //General in-world sound effect mixer.
     ALLEGRO_MIXER* world_sfx_mixer;
     //In-world ambiance sound effect mixer.
@@ -304,10 +290,7 @@
     );
     bool destroy_sfx_playback(size_t playback_idx);
     sfx_source_struct* get_source(size_t source_id);
-<<<<<<< HEAD
-=======
     bool stop_sfx_playback(size_t playback_idx);
->>>>>>> c4469dc6
     void update_playback_gain_and_pan(size_t playback_idx);
     void update_playback_target_gain_and_pan(size_t playback_idx);
 };
