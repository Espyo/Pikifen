/*
 * Copyright (c) Andre 'Espyo' Silva 2013.
 * The following source file belongs to the open-source project Pikifen.
 * Please read the included README and LICENSE files for more information.
 * Pikmin is copyright (c) Nintendo.
 *
 * === FILE DESCRIPTION ===
 * Code debugging tools. See the header file for more information.
 */

#include <allegro5/allegro.h>

#include "code_debug.h"


double code_debug_benchmark_measure_start;
double code_debug_benchmark_sum;
unsigned int code_debug_benchmark_iterations;


#ifdef CODE_DEBUG_NEW

map<void*, string> code_debug_new_allocs;
bool code_debug_new_recording;

/* ----------------------------------------------------------------------------
 * Overrides operator delete.
 * ptr:
 *   Pointer to memory to deallocate.
 */
void operator delete(void* ptr) noexcept {
    if(code_debug_new_recording) {
        map<void*, string>::iterator it = code_debug_new_allocs.find(ptr);
        if(it != code_debug_new_allocs.end()) {
            code_debug_new_allocs.erase(it);
        }
    }
    return free(ptr);
}


/* ----------------------------------------------------------------------------
 * Overrides operator delete[].
 * ptr:
 *   Pointer to memory to deallocate.
 */
void operator delete[](void* ptr) noexcept {
    if(code_debug_new_recording) {
        map<void*, string>::iterator it = code_debug_new_allocs.find(ptr);
        if(it != code_debug_new_allocs.end()) {
            code_debug_new_allocs.erase(it);
        }
    }
    return free(ptr);
}


/* ----------------------------------------------------------------------------
 * Overrides operator new.
 * size:
 *   Size of memory to allocate.
 * file:
 *   Name of the code file that requested this allocation.
 * line:
 *   Line in the code file that requested this allocation.
 */
void* operator new(size_t size, char* file, int line) {
    void* ptr = malloc(size);
    if(code_debug_new_recording) {
        code_debug_new_allocs[ptr] =
            string(file) + ":" + to_string((long long) line);
    }
    return ptr;
}


/* ----------------------------------------------------------------------------
 * Overrides operator new[].
 * size:
 *   Size of memory to allocate.
 * file:
 *   Name of the code file that requested this allocation.
 * line:
 *   Line in the code file that requested this allocation.
 */
void* operator new[](size_t size, char* file, int line) {
    void* ptr = malloc(size);
    if(code_debug_new_recording) {
        code_debug_new_allocs[ptr] =
            string(file) + ":" + to_string((long long) line);
    }
    return ptr;
}

#endif //ifndef CODE_DEBUG_NEW

<<<<<<< HEAD
double code_debug_benchmark_measure_start;
double code_debug_benchmark_sum;
unsigned int code_debug_benchmark_iterations;
=======

>>>>>>> c4469dc6

/* ----------------------------------------------------------------------------
 * Starts a time measurement for benchmarking.
 */
void code_debug_benchmark_start_measuring() {
    code_debug_benchmark_measure_start = al_get_time();
}
<<<<<<< HEAD


=======


>>>>>>> c4469dc6
/* ----------------------------------------------------------------------------
 * Finishes a time measurement for benchmarking. Stores and returns the
 * time difference.
 */
double code_debug_benchmark_end_measuring() {
    double duration = al_get_time() - code_debug_benchmark_measure_start;
    code_debug_benchmark_sum += duration;
    code_debug_benchmark_iterations++;
    return duration;
}


/* ----------------------------------------------------------------------------
 * Returns the average duration of all measurements taken so far.
 */
double code_debug_benchmark_get_avg_duration() {
    if(code_debug_benchmark_iterations == 0) return 0.0f;
    return
        code_debug_benchmark_sum / (double) code_debug_benchmark_iterations;
}<|MERGE_RESOLUTION|>--- conflicted
+++ resolved
@@ -94,13 +94,9 @@
 
 #endif //ifndef CODE_DEBUG_NEW
 
-<<<<<<< HEAD
 double code_debug_benchmark_measure_start;
 double code_debug_benchmark_sum;
 unsigned int code_debug_benchmark_iterations;
-=======
-
->>>>>>> c4469dc6
 
 /* ----------------------------------------------------------------------------
  * Starts a time measurement for benchmarking.
@@ -108,13 +104,8 @@
 void code_debug_benchmark_start_measuring() {
     code_debug_benchmark_measure_start = al_get_time();
 }
-<<<<<<< HEAD
 
 
-=======
-
-
->>>>>>> c4469dc6
 /* ----------------------------------------------------------------------------
  * Finishes a time measurement for benchmarking. Stores and returns the
  * time difference.
