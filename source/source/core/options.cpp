--- conflicted
+++ resolved
@@ -278,9 +278,7 @@
     {
         ReaderSetter aRS(file->getChildByName("advanced"));
         
-<<<<<<< HEAD
         aRS.set("compatibility_mode", advanced.compatibilityEnabled);
-=======
         //DEPRECATED in 1.1.0 by "controls" > "p*_mouse_moves_leader_cursor".
         for(unsigned char p = 0; p < MAX_PLAYERS; p++) {
             aRS.set(
@@ -288,8 +286,6 @@
                 controls.mouseMovesLeaderCursor[p]
             );
         }
-        
->>>>>>> c4601203
         aRS.set("draw_cursor_trail", advanced.drawCursorTrail);
         aRS.set("engine_developer", advanced.engineDev);
         aRS.set("fps", advanced.targetFps);
